--- conflicted
+++ resolved
@@ -34,6 +34,7 @@
 from pymie import multilayer_sphere_lib as msl
 from . import model
 from . import refraction
+from . import normalize
 import numpy as np
 from numpy.random import random as random
 import structcol as sc
@@ -362,1465 +363,31 @@
                              self.position[2,:,n], color=next(colors))
 
 
-<<<<<<< HEAD
 def initialize(nevents, ntraj, n_medium, n_sample, boundary, seed=None,
                incidence_angle=0., plot_initial=False, 
-               spot_size=sc.Quantity('1 um'), sample_diameter=None):
-=======
-def select_events(inarray, events):
-    '''
-    Selects the items of inarray according to event coordinates
-    
-    Parameters
-    ----------
-    inarray: 2D array
-        Should have axes corresponding to events, trajectories
-    events: 1D array
-        Should have length corresponding to ntrajectories.
-        Non-zero entries correspond to the event of interest
-    
-    Returns
-    -------
-    1D array: contains only the elements of inarray corresponding to non-zero events values.
-    
-    '''
-    # there is no 0th event, so disregard a 0 (or less) in the events array
-    valid_events = (events > 0)
-    
-    # The 0th element in arrays such as direction refer to the 1st event
-    # so subtract 1 from all the valid events to correct for array indexing
-    ev = events[valid_events].astype(int) - 1
-    
-    # find the trajectories where there are valid events
-    tr = np.where(valid_events)[0]
-
-    # want output of the same form as events
-    outarray = np.zeros(len(events), dtype = type(np.ndarray.flatten(inarray)[0]))
-    
-    # get an output array with elements corresponding to the input events
-    outarray[valid_events] = inarray[ev, tr]
-    if isinstance(inarray, sc.Quantity):
-        outarray = sc.Quantity(outarray, inarray.units)
-    return outarray
-    
-def find_exit_intersect(x0,y0,z0, x1, y1, z1, radius):
-    """
-    finds the point at which an exiting trajectory intersect with the boundary 
-    of the sphere
-    
-    Parameters
-    ----------
-    x0: float
-        initial x-position of trajectory
-    y0: float
-        initial y-position of trajectory
-    z0: float
-        initial z-position of trajectory
-    x1: float
-        x-position of trajectory after exit
-    y1: float
-        y-position of trajectory after exit
-    z1: float
-        z-position of trajectory after exit
-    radius : float
-        radius of spherical boundary 
-
-    Returns
-    ----------
-        tuple (x, y, z) point of intersection     
-    
-    """
-    def equations(params):
-        x,y,z = params
-        return((x-x0)/(x1-x0)-(y-y0)/(y1-y0), (z-z0)/(z1-z0)-(y-y0)/(y1-y0), x**2 + y**2 + z**2-radius**2 )
-
-    if (x1**2 + y1**2 + z1**2 > 10**20):
-        if z1<=0:
-            guess = (x0, y0, z0 -2*radius)
-        else:
-            guess = (x0, y0, z0 + 2*radius)
-    else:
-        guess = (x1, y1, z1)
-    intersect_pt, infodict, ler, mesg = fsolve(equations, guess, full_output = True) # initial guess is x1,y1,z1
-
-    return intersect_pt[0], intersect_pt[1], intersect_pt[2]
-    
-# vectorize above function    
-find_exit_intersect_vec = np.vectorize(find_exit_intersect)
-
-def exit_kz(x, y, z, indices, radius, n_inside, n_outside):
-    '''
-    returns kz of exit trajectory, corrected for refraction at the spherical
-    boundary
-    
-    Parameters
-    ----------
-    x: 1D array
-        x values for each trajectory and event
-    y: 1D array
-        y values for each trajectory and event
-    z: 1D array
-        z values for each trajectory and event
-    indices: 1D array
-        Length ntraj. Values represent events of interest in each trajectory
-    radius: float
-        radius of sphere boundary
-    n_inside: float
-        refractive index inside sphere boundary
-    n_outside: float
-        refractive index outside sphere boundary
-    
-    Returns
-    -------
-    k2z: 1D array (length ntraj)
-        z components of refracted kz upon trajectory exit
-    
-    '''
-    # find unit vectors k1, normal vector at exit, and angle between normal and k1
-    k1, norm, theta_1 = get_angles_sphere(x, y, z, radius, indices)
-
-    # take cross product of k1 and sphere normal vector to find vector to rotate
-    # around    
-    kr = np.transpose(np.cross(np.transpose(k1),np.transpose(norm)))
-    
-    # TODO make sure signs work out
-    # use Snell's law to calculate angle between k2 and normal vector
-    # theta_2 is nan if photon is totally internally reflected
-    theta_2 = refraction(theta_1, n_inside, n_outside)    
-    
-    # angle to rotate around is theta_2-theta_1
-    theta = theta_2-theta_1
-
-    # perform the rotation
-    k2z = rotate_refract(norm, kr, theta, k1)
-    
-    # if kz is nan, leave uncorrected
-    # since nan means the trajectory was totally internally reflected, the
-    # exit kz doesn't matter, but in order to calculate the fresnel reflection
-    # back into the sphere, we still need it to count as a potential exit
-    # hence we leave the kz unchanged
-    nan_indices = np.where(np.isnan(k2z))
-    k2z[nan_indices] = k1[2,nan_indices]
-    
-    return k2z
-
-def rotate_refract(abc, uvw, theta, xyz):
-    '''
-    TODO: This function is both depricated and contains a mistake
-    The mistake is that the function was written as if xyz was a vector to rotate
-    but the rotation matrix used assumes xyz is a point on the vector
-    rotate_refract_new() corrects for this 
-    
-    rotates unit vector <xyz> by angle theta around unit vector <uvw>,
-    where abs is a point on the vector we are rotating around
-    
-    Parameters
-    ----------
-    abc: 3D array
-       point (a,b,c) on vector to rotate around. Length is number of exit
-       trajectories we are considering
-    uvw: 3D array
-        unit vector to rotate around. Length is number of exit trajectories
-        we are considering
-    theta: 1D array
-        angle we are rotating by. Length is number if exit trajectories we are
-        considering
-    xyz: 3D array
-        vector to rotate. Length is number of exit trajectories we are 
-        considering
-
-    Returns
-    -------
-    k2z: 1D array (length ntraj)
-        z components of refracted kz upon trajectory exit
-        
-    Note: see more on rotations at
-    https://sites.google.com/site/glennmurray/Home/rotation-matrices
-    -and-formulas/rotation-about-an-arbitrary-axis-in-3-dimensions
-    
-    '''
-    a = abc[0,:]
-    b = abc[1,:]
-    c = abc[2,:]
-    u = uvw[0,:]
-    v = uvw[1,:]
-    w = uvw[2,:]
-    x = xyz[0,:]
-    y = xyz[1,:]
-    z = xyz[2,:]
-    
-    # rotation matrix 
-    k2z = (c*(u**2 + v**2)-w*(a*u+b*v-u*x-v*y-w*z))*(1-np.cos(theta)) + z*np.cos(theta) + (-b*u + a*v - v*x + u*y)*np.sin(theta) 
-    return k2z
-
-def rotate_refract_new(a, b, c, u, v, w, kx_1, ky_1, kz_1, alpha):
-    '''
-    rotates vector <k1> by angle alpha about the unit vector <uvw>. where (a,b,c)
-    is a point on the vector we are rotating about
-    
-    Parameters
-    ----------
-    a: 1d array
-        x-coordinate of point on the vector <uvw> to rotate about
-    b: 1d array
-        y-coordinate of point on the vector <uvw> to rotate about
-    c: 1d array
-        z-coordinate of point on the vector <uvw> to rotate about 
-    u: 1d array
-        x-component of vector to rotate about
-    v: 1d array
-        y-component of vector to rotate about
-    w: 1d array
-        z-component of vector to rotate about
-    kx_1: 1d array
-        x-component of vector to rotate
-    ky_1: 1d array
-        y-component of vector to rotate
-    kz_1: 1d array
-        z-component of vector to rotate
-    alpha: 1d array
-        angle by which to rotate <k1>
-        
-    length of each of these arrays is number of trajectories being rotated
-    
-    Returns
-    -------
-    kx_2: 1d array
-        x-component of vector to rotate
-    ky_2: 1d array
-        y-component of vector to rotate
-    kz_2: 1d array
-        z-component of vector to rotate
-    
-    Notes
-    -----
-    This rotation matrix was derived by Glenn Murray
-    and it's derivation is explained here: 
-    https://sites.google.com/site/glennmurray/Home/rotation-matrices
-    -and-formulas/rotation-about-an-arbitrary-axis-in-3-dimensions
-    '''
-    
-    # (x,y,z) is a physical point on the k vector
-    # we find the point by adding a,b,c to the normalized k vector
-    x = a + kx_1
-    y = b + ky_1
-    z = c + kz_1
-    
-    # rotation matrix 
-    x_rot = (a*(v**2 + w**2)-u*(b*v+c*w-u*x-v*y-w*z))*(1-np.cos(alpha)) + x*np.cos(alpha) + (-c*v + b*w - w*y + v*z)*np.sin(alpha) 
-    y_rot = (b*(u**2 + w**2)-v*(a*u+c*w-u*x-v*y-w*z))*(1-np.cos(alpha)) + y*np.cos(alpha) + (c*u - a*w + w*x - u*z)*np.sin(alpha) 
-    z_rot = (c*(u**2 + v**2)-w*(a*u+b*v-u*x-v*y-w*z))*(1-np.cos(alpha)) + z*np.cos(alpha) + (-b*u + a*v - v*x + u*y)*np.sin(alpha) 
-    
-    # to recover the k vector from the point rotated in space, we must subtract
-    # a,b,c
-    kx_2 = x_rot - a
-    ky_2 = y_rot - b
-    kz_2 = z_rot - c
-    
-    return kx_2, ky_2, kz_2
-
-def calc_refracted_direction(kx_1, ky_1, kz_1, x_1, y_1, z_1, n1, n2, plot):
-    '''
-    TODO: make this work for transmission
-    TODO: make this work for sphere
-    
-    refracts <k1> across an interface of two refractive indeces, n1 and n2
-    
-    Parameters
-    ----------
-    kx_1: 1d array
-        x-component of initial direction vector
-    ky_1: 1d array
-        y-component of initial direction vector
-    kz_1: 1d array
-        z-component of initial direction vector
-    x_1: 1d array
-        x-position before trajectory exit
-    y_1: 1d array
-        y-position before trajectory exit
-    z_1: 1d array
-        z-position before trajectory exit
-    n1: float
-        index of refraction of initial medium
-    n2: float
-        index of refraction of medium to enter
-    plot: boolean
-        If True, plots the intersection point with film incident plane
-        and k refraction
-    
-    Returns
-    -------
-    kx_2: 1d array
-        x-component of refracted direction vector
-    ky_2: 1d array
-        y-component of refracted direction vector
-    kz_2: 1d array
-        z-component of refracted direction vector
-    x_plane: 1d array
-        x-coordinate of intersection of direction vector and incident plane
-    y_plane: 1d array
-        y-coordinate of intersection of direction vector and incident plane
-    z_plane: 1d array
-        z-coordinate of intersection of direction vector and incident plane
-    
-    all 1d arrays have length of number of trajectories
-    '''
-    
-    # find point on the vector around which to rotate
-    # We choose the point where the plane and line intersect
-    # see Annie Stephenson lab notebook #3 pg 91 for derivation
-    with np.errstate(divide='ignore',invalid='ignore'):
-        x_plane = -z_1/kz_1*kx_1 + x_1
-        y_plane = -z_1/kz_1*ky_1 + y_1
-    z_plane = np.zeros((x_plane.shape)) # any point on film incident plane is z = 0 
-    
-    # negate positive kz for reflection
-    # remember that trajectories with positie kz can count as reflected 
-    # due to the imposed periodic boundary conditions imposed in the trajectories
-    # in the film case
-    pos_kz = np.where(kz_1 > 0)
-    kz_1[pos_kz] = -kz_1[pos_kz]
-    
-    # find vector around which to rotate: k1 X -z
-    u = -ky_1
-    v = kx_1
-    w = np.zeros((v.shape))
-    u, v, w  = normalize(u, v, w)
-    
-    # calculate the angle with respect to the normal at which the trajectories leave    
-    theta_1 = np.arccos(np.abs(kz_1))
-    theta_2 = refraction(theta_1, n1, n2)
-    
-    # angle by which to rotate trajectory direction
-    alpha = - (theta_2 - theta_1)
-    
-    # rotate exit direction by refracted angle
-    kx_2, ky_2, kz_2 = rotate_refract_new(x_plane, y_plane, z_plane, 
-                                          u, v, w, kx_1, ky_1, kz_1, alpha)
-    
-    if plot == True:
-        fig = plt.figure()
-        ax = fig.add_subplot(111, projection='3d')
-        ax.set_title('intesection points of exit vector and film plane')
-        ax.set_xlabel('x')
-        ax.set_ylabel('y')
-        ax.set_zlabel('z')
-        ax.scatter(x_plane, y_plane, z_plane, s = 5)    
-        
-        fig = plt.figure()
-        ax = fig.add_subplot(111, projection='3d')
-        ax.set_title('k refraction')
-        ax.set_xlabel('x')
-        ax.set_ylabel('y')
-        ax.set_zlabel('z')
-        ax.scatter(kx_1, ky_1, kz_1, s = 10, label = 'k1')
-        ax.scatter(kx_2, ky_2, kz_2, s = 20, label = 'k2')
-        ax.set_xlim([-1,1])
-        ax.set_ylim([-1,1])
-        ax.set_zlim([-1,1])
-        plt.legend()
-
-    return kx_2, ky_2, kz_2, x_plane, y_plane, z_plane    
-    
-
-def get_angles(kz, indices):
-    '''
-    Returns specified angles (relative to global z) from kz components
-    
-    Parameters
-    ----------
-    kz: 2D array
-        kz values, with axes corresponding to events, trajectories
-    indices: 1D array
-        Length ntraj. Values represent events of interest in each trajectory
-    
-    Returns
-    -------
-    1D array of pint quantities (length Ntraj)
-    
-    '''
-    # select scattering events resulted in exit
-    cosz = select_events(kz, indices)
-    
-    # calculate angle to normal from cos_z component (only want magnitude)
-    return sc.Quantity(np.arccos(np.abs(cosz)),'')
-
-def get_angles_sphere(x, y, z, radius, indices, incident = False, plot_exits = False):
-    '''
-    Returns angles relative to vector normal to sphere at point on 
-    boundary. Currently works only for incident light in 
-    the +z direction
-    
-    Parameters
-    ----------
-    x: 2D array
-        x position values, with axes corresponding to (1 + events, trajectories)
-        there is one more x position than events because it takes two positions
-        to define an event
-    y: 2D array
-        y position values, with axes corresponding to (1 + events, trajectories)
-        there is one more y position than events because it takes two positions
-        to define an event
-    z: 2D array
-        z position values, with axes corresponding to (1 + events, trajectories)
-        there is one more z position than events because it takes two positions
-        to define an event
-    radius: float
-        radius of the sphere boundary 
-    indices: 1D array
-        Length ntraj. Values represent events of interest in each trajectory
-        index = 1 corresponds to first event, or 0th element in events array
-    incident: boolean
-        If set to True, function finds the angles between incident light
-        travelling in the +z direction and the sphere boundary where the 
-        trajectory enters. If set to False, function finds the angles between
-        the trajectories inside the sphere and the normal at the sphere 
-        boundary where the trajectory exits.
-    plot_exits : boolean
-        If set to True, function will plot the last point of trajectory inside 
-        the sphere, the first point of the trajectory outside the sphere,
-        and the point on the sphere boundary at which the trajectory exits, 
-        making one plot for reflection and one plot for transmission
-    
-    Returns
-    -------
-    k1: 2D array of shape (3, ntraj)
-        direction vector of trajectory leaving sphere
-    norm: 1D array of shape (3, ntraj)
-        vector normal to sphere at the exit point of the trajectory
-    angles_norm: 1D array of pint quantities (length Ntraj)
-        angle between k1 and the normal vector at the exit point of the
-        trajectory
-    '''
-    # Subtract radius from z to center the sphere at 0,0,0. This makes the 
-    # following calculations much easier
-    z = z - radius
-
-    if incident:
-        select_x1 = select_events(x, indices)
-        select_y1 = select_events(y, indices)
-        select_z1 = select_events(z, indices)
-        
-        select_x0 = select_x1
-        select_y0 = select_y1
-        select_z0 = select_z1 + 1
-        
-        x_inter = select_x1
-        y_inter = select_y1
-        z_inter = select_z1
-    else:
-    
-        # get positions outside of sphere boundary from after exit (or entrance if 
-        # this is for first event)
-        select_x1 = select_events(x[1:,:], indices)
-        select_y1 = select_events(y[1:,:], indices)
-        select_z1 = select_events(z[1:,:], indices)
-        
-        # get positions inside sphere boundary from before exit
-        select_x0 = select_events(x[:len(x)-1,:],indices)
-        select_y0 = select_events(y[:len(y)-1,:],indices)
-        select_z0 = select_events(z[:len(z)-1,:],indices)
-        
-        # get positions at sphere boundary from exit
-        x_inter, y_inter, z_inter = find_exit_intersect_vec(select_x0,
-                                                            select_y0,
-                                                            select_z0,
-                                                            select_x1,
-                                                            select_y1,
-                                                            select_z1, radius)
-                                                        
-    # calculate the magnitude of exit vector to divide to make a unit vector
-    mag = np.sqrt((select_x1-select_x0)**2 + (select_y1-select_y0)**2 
-                                           + (select_z1-select_z0)**2)
-    if mag.any() == 0:
-        mag = 1
-                                           
-    # calculate the vector normal to the sphere boundary at the exit
-    norm = np.zeros((3,len(x_inter)))
-    norm[0,:] = x_inter
-    norm[1,:] = y_inter
-    norm[2,:] = z_inter
-    norm = norm/radius
-    
-    # calculate the normalized k1 vector 
-    # note: if the indices array contains a 0, you will get a k1 of nan
-    # this could happen in a case where there is no event (e.g. a reflection event)
-    # for the trajectory, so the index is zero, and no k1 will be relevant
-    k1 = np.zeros((3,len(x_inter)))
-    k1[0,:] = select_x1 - select_x0
-    k1[1,:] = select_y1 - select_y0
-    k1[2,:] = select_z1 - select_z0
-    k1 = k1/mag
-    
-    # calculate the dot product between the vector normal to the sphere and the 
-    # exit vector, and divide by their magnitudes. Then use arccos to find 
-    # the angles 
-    dot_norm = np.nan_to_num(norm[0,:]*k1[0,:] + 
-                             norm[1,:]*k1[1,:] +
-                             norm[2,:]*k1[2,:])
-
-    # if the dot product is <0, force it to zero.
-    # a negative dot product cannot physically occur because it implies
-    # that the angle between k1 and the normal is > 90 degrees. Testing of the
-    # code that in some cases, very small (< magnitude 0.002) negative numbers
-    # are found from the dot product. This suggests that the solution for the 
-    # interset between the sphere and the k1 vector is slightly off. Since we 
-    # know that we cannot have a negative dot product, we instead force it to 
-    # zero, meaning that we assume an angle of 90 degrees between the sphere 
-    # normal and the k1 vector 
-    dot_norm[dot_norm < 0] = 0
-    angles_norm = np.nan_to_num(np.arccos(dot_norm))
-    angles_norm = sc.Quantity(angles_norm, '')
-    
-    dot_z = np.nan_to_num(abs(select_z1-select_z0)/mag)
-    angles_z = np.nan_to_num(np.arccos(dot_z))    
-    
-    # plot the points before exit, after exit, and on exit boundary
-    if plot_exits == True:
-        fig = plt.figure()
-        ax = fig.add_subplot(111, projection='3d')
-        ax.scatter(select_x0,select_y0,select_z0, c = 'b')
-        ax.scatter(select_x1,select_y1,select_z1, c = 'g')
-        ax.scatter(x_inter,y_inter,z_inter, c='r')
-        ax.set_xlabel('x')
-        ax.set_ylabel('y')
-        ax.set_zlabel('z')    
-        
-        u, v = np.mgrid[0:2*np.pi:20j, np.pi:0:10j]
-        x = radius*np.cos(u)*np.sin(v)
-        y = radius*np.sin(u)*np.sin(v)
-        z = radius*(-np.cos(v))
-        ax.plot_wireframe(x, y, z, color=[0.8,0.8,0.8])    
-    
-    return k1, norm, angles_norm
-
-def fresnel_pass_frac(kz, indices, n_before, n_inside, n_after):
-    '''
-    Returns weights of interest reduced by fresnel reflection across two interfaces,
-    For example passing through a coverslip.
-
-    Parameters
-    ----------
-    kz: 2D array
-        kz values, with axes corresponding to events, trajectories
-    indices: 1D array
-        Length ntraj. Values represent events of interest in each trajectory
-    n_before: float
-        Refractive index of the medium light is coming from
-    n_inside: float
-        Refractive index of the boundary material (e.g. glass coverslip)
-    n_after: float
-        Refractive index of the medium light is going to
-    
-    Returns
-    -------
-    1D array of length Ntraj
-    
-    '''
-    # Allow single interface by passing in None as n_inside
-    if n_inside is None:
-        n_inside = n_before
-
-    # find angles before
-    theta_before = get_angles(kz, indices)
-    # find angles inside
-    theta_inside = refraction(theta_before, n_before, n_inside)
-    # if theta_inside is nan (because the trajectory doesn't exit due to TIR), 
-    # then replace it with pi/2 (the trajectory goes sideways infinitely) to 
-    # avoid errors during the calculation of stuck trajectories
-    theta_inside[np.isnan(theta_inside)] = np.pi/2.0
-
-    # find fraction passing through both interfaces
-    trans_s1, trans_p1 = model.fresnel_transmission(n_before, n_inside, theta_before) # before -> inside
-    trans_s2, trans_p2 = model.fresnel_transmission(n_inside, n_after, theta_inside)  # inside -> after
-    fresnel_trans = (trans_s1 + trans_p1)*(trans_s2 + trans_p2)/4.
-
-    # find fraction reflected off both interfaces before transmission
-    refl_s1, refl_p1 = model.fresnel_reflection(n_inside, n_after, theta_inside)  # inside -> after
-    refl_s2, refl_p2 = model.fresnel_reflection(n_inside, n_before, theta_inside) # inside -> before
-    fresnel_refl = (refl_s1 + refl_p1)*(refl_s2 + refl_p2)/4.
-
-    # Any number of higher order reflections off the two interfaces
-    # Use converging geometric series 1+a+a**2+a**3...=1/(1-a)
-    return fresnel_trans/(1-fresnel_refl+eps)
-    
-def fresnel_pass_frac_sphere(radius, indices, n_before, n_inside, n_after, 
-                             x, y, z, incident=False, plot_exits=False):
-    '''
-    Returns weights of interest reduced by fresnel reflection across two 
-    interfaces, For example passing through a coverslip.
-    
-    Note: if n_inside = None, returns weights of interest reduced accross one
-    interface. This code has not been tested for case of some sort of coverslip
-    covering a sphere. It is currently only used for case of passing from
-    sphere directly to air.
-
-    Parameters
-    ----------
-    radius: float
-        radius of the sphere boundary 
-    indices: 1D array
-        Length ntraj. Values represent events of interest in each trajectory
-    n_before: float
-        Refractive index of the medium light is coming from
-    n_inside: float
-        Refractive index of the boundary material (e.g. glass coverslip)
-    n_after: float
-        Refractive index of the medium light is going to
-    x: 2D array
-        x position values, with axes corresponding to (1 + events, trajectories)
-        there is one more x position than events because it takes two positions
-        to define an event
-    y: 2D array
-        y position values, with axes corresponding to (1 + events, trajectories)
-        there is one more y position than events because it takes two positions
-        to define an event
-    z: 2D array
-        z position values, with axes corresponding to (1 + events, trajectories)
-        there is one more z position than events because it takes two positions
-        to define an event
-    plot_exits : boolean
-        if set to True, function will plot the last point of trajectory inside 
-        the sphere, the first point of the trajectory outside the sphere,
-        and the point on the sphere boundary at which the trajectory exits, 
-        making one plot for reflection and one plot for transmission
-   
-    Returns
-    -------
-    1D array of length Ntraj
-    
-    '''
-    #Allow single interface by passing in None as n_inside
-    if n_inside is None:
-        n_inside = n_before
-
-    #find angles before
-    k1, norm, theta_before = get_angles_sphere(x,y,z,radius, indices, incident = incident, plot_exits = plot_exits)
-    
-    #find angles inside
-    theta_inside = refraction(theta_before, n_before, n_inside)
-    
-    # if theta_inside is nan (because the trajectory doesn't exit due to TIR), 
-    # then replace it with pi/2 (the trajectory goes sideways infinitely) to 
-    # avoid errors during the calculation of stuck trajectories
-    theta_inside[np.isnan(theta_inside)] = np.pi/2.0
-
-    #find fraction passing through both interfaces
-    trans_s1, trans_p1 = model.fresnel_transmission(n_before, n_inside, theta_before) # before -> inside
-    trans_s2, trans_p2 = model.fresnel_transmission(n_inside, n_after, theta_inside)  # inside -> after
-    fresnel_trans = (trans_s1 + trans_p1)*(trans_s2 + trans_p2)/4.
-
-    #find fraction reflected off both interfaces before transmission
-    refl_s1, refl_p1 = model.fresnel_reflection(n_inside, n_after, theta_inside)  # inside -> after
-    refl_s2, refl_p2 = model.fresnel_reflection(n_inside, n_before, theta_inside) # inside -> before
-    fresnel_refl = (refl_s1 + refl_p1)*(refl_s2 + refl_p2)/4.
-
-    #Any number of higher order reflections off the two interfaces
-    #Use converging geometric series 1+a+a**2+a**3...=1/(1-a)
-    return k1, norm, fresnel_trans/(1-fresnel_refl+eps)
-
-def detect_correct(kz, weights, indices, n_before, n_after, thresh_angle):
-    '''
-    Returns weights of interest within detection angle
-    
-    Parameters
-    ----------
-    kz: 2D array
-        kz values, with axes corresponding to events, trajectories
-    weights: 2D array
-        weights values, with axes corresponding to events, trajectories
-    indices: 1D array
-        Length ntraj. Values represent events of interest in each trajectory
-    n_before: float
-        Refractive index of the medium light is coming from
-    n_after: float
-        Refractive index of the medium light is going to
-    thresh_angle: float
-        Detection angle to compare with output angles
-    
-    Returns
-    -------
-    1D array of length Ntraj
-    
-    '''
-
-    # find angles when crossing interface
-    theta = refraction(get_angles(kz, indices), n_before, n_after)
-    theta[np.isnan(theta)] = np.inf # this avoids a warning
-
-    # choose only the ones inside detection angle
-    filter_weights = weights.copy()
-    filter_weights[theta > thresh_angle] = 0
-    return filter_weights
-
-def refraction(angles, n_before, n_after):
-    '''
-    Returns angles after refracting through an interface
-    
-    Parameters
-    ----------
-    angles: float or array of floats
-        angles relative to normal before the interface
-    n_before: float
-        Refractive index of the medium light is coming from
-    n_after: float
-        Refractive index of the medium light is going to
-    
-    '''
-    snell = n_before / n_after * np.sin(angles)
-    snell[abs(snell) > 1] = np.nan # this avoids a warning
-    return np.arcsin(snell)
-
-def calc_indices_detected(indices, x, y, z, kx, ky, kz, det_theta, det_len, det_dist,
-                               nsample, nmedium, plot):
-    """
-    TODO: make this work for transmission
-    TODO: make this work for sphere
-    
-    Detector function.
-    
-    Takes in exit event indices and removes indices that do not fit within the 
-    bounds of the detector, replacing the event number in the array with a zero.
-    
-    Parameters
-    ----------
-    indices: 1d array
-        array of length ntraj where elements correspond to event number of an 
-        exit event for the trajectory corresponding to the index of the 
-        array. An element value of zero means that there was no exit 
-        event for the trajectory. 
-    x: 2d array
-        x-coordinates for all trajectories at all events and at initial position
-    y: 2d array
-        y-coordinates for all trajectories at all events and at initial position
-    z: 2d array
-        z-coordinates for all trajectories at all events and at initial position
-    kx: 2d array
-        x-direction for all trajectories at all events
-    ky: 2d array
-        y-direction for all trajectories at all events
-    kz: 2d array
-        z-direction for all trajectories at all events
-    det_theta: float-like
-        angle between the normal to the sample (-z axis) and the center of the 
-        detector 
-    det_len: float-like
-        side length of the of the detector, assuming it is a square
-    det_dist: float-like
-        distance from the sample to the detector
-    nsample: float
-        refractive index of the sample
-    nmedium: float
-        refractive index of the medium
-    plot: boolean
-        if True, will plot refraction plots and exit and detected trajectories
-    
-    Returns
-    -------
-    indices_detected: 1d array
-        array of same shape as indices, where elements corresponding to
-        trajectories that did not make it into the detector are replaced with
-        zero.
-    
-    """
-    # detector parameters
-    if isinstance(det_theta, sc.Quantity):
-        det_theta = det_theta.to('radians').magnitude
-    if isinstance(det_dist, sc.Quantity):
-        det_dist = det_dist.to('um').magnitude
-    if isinstance(det_len, sc.Quantity):
-        det_len = det_len.to('um').magnitude
-    
-    # coordinates and directions at exit events for all trajectories
-    x0 = select_events(x[1:], indices)
-    y0 = select_events(y[1:], indices)
-    z0 = select_events(z[1:], indices)
-
-    kx0 = select_events(kx, indices)
-    ky0 = select_events(ky, indices)
-    kz0 = select_events(kz, indices)
- 
-    # calculate new directions from refraction at exit interface 
-    kx, ky, kz, x, y, z = calc_refracted_direction(kx0, ky0, kz0, x0, y0, z0, nsample, nmedium, plot)
-        
-    # get the radius of the detection hemisphere
-    det_rad = np.sqrt(det_dist**2 + (det_len/2)**2)
-        
-    # get x_min, x_max, y_min, y_max of detector based on geometry
-    # see pg 86 in Annie Stephenson lab notebook #3 for details
-    delta_x = det_len*np.cos(det_theta)
-    x_center = det_dist*np.sin(det_theta)
-    x_min = x_center - delta_x/2
-    x_max = x_center + delta_x/2
-    
-    delta_y = det_len
-    y_center = 0
-    y_min = y_center - delta_y/2
-    y_max = y_center + delta_y/2
-    
-    # solve for the intersection of the scattering hemisphere at the detector 
-    # arm length and the exit trajectories using parameterization
-    # see Annie Stephenson lab notebook #3, pg 18 for details
-    a = kx**2 + ky**2 + kz**2
-    b = 2*(kx*x + ky*y + kz*z)
-    c = x**2 + y**2 + z**2-det_rad**2
-    t_p = (-b + np.sqrt(b**2-4*a*c))/(2*a)
-    t_m = (-b - np.sqrt(b**2-4*a*c))/(2*a)
-
-    if det_theta < np.pi/2:
-        t = t_p
-    else:
-        t = t_m
-        
-    x_int = x + t*kx
-    y_int = y + t*ky
-    z_int = z + t*kz
-    
-    # check whether trajectory positions at detector hemisphere fall within 
-    # the detector limits, and update indices_detected to reflect this
-    indices_detected = np.zeros(indices.size)
-    x_int_detected = np.zeros(x_int.size)
-    y_int_detected = np.zeros(y_int.size)
-    z_int_detected = np.zeros(z_int.size)
-    for i in range(indices.size):
-        if (x_int[i] < x_max and x_int[i] > x_min)\
-        and (y_int[i] < y_max and y_int[i] > y_min)\
-        and (z_int[i] < 0):
-            indices_detected[i] = indices[i]
-            x_int_detected[i] = x_int[i]
-            y_int_detected[i] = y_int[i]
-            z_int_detected[i] = z_int[i]
-    
-    if plot == True:
-        fig = plt.figure()
-        ax = fig.add_subplot(111, projection='3d')
-        ax.set_title('exit and detected trajectories')
-        ax.set_xlabel('x')
-        ax.set_ylabel('y')
-        ax.set_zlabel('z')
-        ax.set_xlim([-1.2*det_rad, 1.2*det_rad])
-        ax.set_ylim([-1.2*det_rad, 1.2*det_rad])
-        ax.set_zlim([-1.2*det_rad, 1.2*det_rad])
-        ax.scatter(x, y, z, s = 5) # plot last position in film before exit
-        ax.scatter(x_int, y_int, z_int, s = 3, c = 'b', label = 'exit traj')        
-        ax.scatter(x_int_detected, y_int_detected, z_int_detected, s = 20, label = 'detected traj')
-        plt.legend()
-            
-    return indices_detected
-    
-
-
-def calc_refl_trans(trajectories, z_low, cutoff, n_medium, n_sample,
-                    n_front=None, n_back=None, detection_angle=np.pi/2, return_extra = False, 
-                    detector = False, det_theta = None, det_len = None, det_dist = None, 
-                    plot = False):
-    """
-    Counts the fraction of reflected and transmitted trajectories after a cutoff.
-    Identifies which trajectories are reflected or transmitted, and at which
-    scattering event. Includes Fresnel reflection correction. Then
-    counts the fraction of reflected trajectories that are detected.
-    
-    Parameters
-    ----------
-    trajectories : Trajectory object
-        Trajectory object of which the reflection is to be calculated.
-    z_low : float (structcol.Quantity [length])
-        Initial z-position that defines the beginning of the simulated sample.
-        Should be set to 0.
-    cutoff : float (structcol.Quantity [length])
-        Final z-cutoff that determines the effective thickness of the simulated
-        sample.
-    n_medium : float (structcol.Quantity [dimensionless] or 
-        structcol.refractive_index object)
-        Refractive index of the medium.
-    n_sample : float (structcol.Quantity [dimensionless] or 
-        structcol.refractive_index object)
-        Refractive index of the sample.
-    n_front : float (structcol.Quantity [dimensionless] or 
-        structcol.refractive_index object)
-        Refractive index of the front cover of the sample (default None)
-    n_back : float (structcol.Quantity [dimensionless] or 
-        structcol.refractive_index object)
-        Refractive index of the back cover of the sample (default None)
-    detection_angle : float
-        Range of angles of detection. Only the packets that come out of the
-        sample within this range will be detected and counted. Should be
-        0 < detection_angle <= pi/2, where 0 means that no angles are detected,
-        and pi/2 means that all the backscattering angles are detected.
-    
-    Returns
-    -------
-    reflectance: float
-        Fraction of reflected trajectories, including the Fresnel correction
-        but not considering the range of the detector.
-    transmittance: float
-        Fraction of transmitted trajectories, including the Fresnel correction
-        but not considering the range of the detector.
-    Note: absorptance of the sample can be found by 1 - reflectance - transmittance
-    
-    """
-    # if the particle has a complex refractive index, the n_sample will be 
-    # complex too and the code will give lots of warning messages. Better to 
-    # take only the absolute value of n_sample from the beggining
-    n_sample = np.abs(n_sample)
-
-    # set up the values we need as numpy arrays
-    z = trajectories.position[2]
-    if isinstance(z, sc.Quantity):
-        z = z.to('um').magnitude
-    kx, ky, kz = trajectories.direction
-    if isinstance(kx, sc.Quantity):
-        kx = kx.magnitude
-        ky = ky.magnitude
-        kz = kz.magnitude
-    weights = trajectories.weight
-    if isinstance(weights, sc.Quantity):
-        weights = weights.magnitude
-    if isinstance(z_low, sc.Quantity):
-        z_low = z_low.to('um').magnitude
-    if isinstance(cutoff, sc.Quantity):
-        cutoff = cutoff.to('um').magnitude
-
-    ntraj = z.shape[1]
-    
-    # rescale z in terms of integer numbers of sample thickness
-    z_floors = np.floor((z - z_low)/(cutoff - z_low))
-
-    # potential exits whenever trajectories cross any boundary
-    potential_exits = ~(np.diff(z_floors, axis = 0)==0)
-
-    # find all kz with magnitude large enough to exit
-    no_tir = abs(kz) > np.cos(np.arcsin(n_medium / n_sample))
-    #no_tir = np.ones((trajectories.nevents, ntraj))>0#abs(kz) > np.cos(np.arcsin(n_medium / n_sample))
-
-    # exit in positive direction (transmission) iff crossing odd boundary
-    pos_dir = np.mod(z_floors[:-1]+1*(z_floors[1:]>z_floors[:-1]), 2).astype(bool)
-
-    # construct boolean arrays of all valid exits in pos & neg directions
-    high_bool = potential_exits & no_tir & pos_dir
-    low_bool = potential_exits & no_tir & ~pos_dir
-
-    # find first valid exit of each trajectory in each direction
-    # note we convert to 2 1D arrays with len = Ntraj
-    # need vstack to reproduce earlier behaviour:
-    # an initial row of zeros is used to distinguish no events case
-    low_event = np.argmax(np.vstack([np.zeros(ntraj),low_bool]), axis=0)
-    high_event = np.argmax(np.vstack([np.zeros(ntraj),high_bool]), axis=0)
-
-    # find all trajectories that did not exit in each direction
-    no_low_exit = (low_event == 0)
-    no_high_exit = (high_event == 0)
-
-    # find positions where low_event is less than high_event
-    # note that either < or <= would work here. They are only equal if both 0.
-    low_smaller = (low_event < high_event)
-
-    # find all trajectory outcomes
-    # note ambiguity for trajectories that did not exit in a given direction
-    low_first = no_high_exit | low_smaller
-    high_first = no_low_exit | (~low_smaller)
-    never_exit = no_low_exit & no_high_exit
-
-    # find where each trajectory first exits
-    refl_indices = low_event * low_first
-    if detector == True:
-        x = trajectories.position[0]
-        y = trajectories.position[1]
-        if isinstance(x, sc.Quantity):
-            x = x.to('um').magnitude
-        if isinstance(y, sc.Quantity):
-            y = y.to('um').magnitude    
-        refl_indices = calc_indices_detected(refl_indices, x, y, z, kx, ky, kz, 
-                                                  det_theta, det_len, det_dist, n_sample, n_medium, plot)
-    trans_indices = high_event * high_first
-    stuck_indices = never_exit * (z.shape[0]-1)
-
-    # calculate initial weights that actually enter the sample after fresnel
-    init_dir = np.cos(refraction(get_angles(kz, np.ones(ntraj)), n_sample, n_medium))
-    # init_dir is reverse-corrected for refraction. = kz before medium/sample interface
-    inc_fraction = fresnel_pass_frac(np.array([init_dir]), np.ones(ntraj), n_medium, n_front, n_sample)
-    #inc_fraction = np.ones(ntraj) # do not commit this LINE
-
-    # calculate outcome weights from all trajectories
-    refl_weights = inc_fraction * select_events(weights, refl_indices)
-    trans_weights = inc_fraction * select_events(weights, trans_indices)
-    stuck_weights = inc_fraction * select_events(weights, stuck_indices)
-    absorb_weights = inc_fraction - refl_weights - trans_weights - stuck_weights
-
-    # warn user if too many trajectories got stuck
-    stuck_frac = np.sum(stuck_weights) / np.sum(inc_fraction) * 100
-    stuck_traj_warn = " \n{0}% of trajectories did not exit the sample. Increase Nevents to improve accuracy.".format(str(int(stuck_frac)))
-    if stuck_frac >= 20: warnings.warn(stuck_traj_warn)
-
-    # correct for non-TIR fresnel reflection upon exiting
-    reflected = refl_weights * fresnel_pass_frac(kz, refl_indices, n_sample, n_front, n_medium)#<= uncomment
-    transmitted = trans_weights * fresnel_pass_frac(kz, trans_indices, n_sample, n_back, n_medium)
-    refl_fresnel = refl_weights - reflected
-    trans_fresnel = trans_weights - transmitted
-
-    # find fraction of known outcomes that are successfully transmitted or reflected
-    known_outcomes = np.sum(absorb_weights + reflected + transmitted)
-    refl_frac = np.sum(reflected) / known_outcomes
-    trans_frac = np.sum(transmitted) / known_outcomes
-    
-    # need to distribute ambiguous trajectory weights.
-    # stuck are 50/50 reflected/transmitted since they are randomized.
-    # non-TIR fresnel are treated as new trajectories at the appropriate interface.
-    # This means reversed R/T ratios for fresnel reflection at transmission interface.
-    extra_refl = refl_fresnel * refl_frac + trans_fresnel * trans_frac + stuck_weights * 0.5
-    if detector == True:
-        extra_refl = refl_fresnel*refl_frac
-    extra_trans = trans_fresnel * refl_frac + refl_fresnel * trans_frac + stuck_weights * 0.5
-
-    # correct for effect of detection angle upon leaving sample
-    inc_refl = (1 - inc_fraction) # fresnel reflection incident on sample
-    inc_refl = detect_correct(np.array([init_dir]), inc_refl, np.ones(ntraj), n_medium, n_medium, detection_angle)
-    if detector == True:
-        inc_refl = 0 # need to replace this with the correct geometrical factor
-    trans_detected = detect_correct(kz, transmitted, trans_indices, n_sample, n_medium, detection_angle)
-    refl_detected = detect_correct(kz, reflected, refl_indices, n_sample, n_medium, detection_angle)
-    trans_det_frac = np.max([np.sum(trans_detected),eps]) / np.max([np.sum(transmitted), eps])
-    refl_det_frac = np.max([np.sum(refl_detected),eps]) / np.max([np.sum(reflected), eps]) 
-
-    # calculate transmittance and reflectance for each trajectory (in terms of trajectory weights)
-    transmittance = trans_detected + extra_trans * trans_det_frac
-    reflectance = refl_detected + extra_refl * refl_det_frac + inc_refl
-    #calculate mean reflectance and transmittance for all trajectories
-    if return_extra:
-        # divide by ntraj to get reflectance per trajectory
-        return refl_indices, trans_indices,\
-               inc_refl/ntraj, reflected/ntraj, transmitted/ntraj,\
-               trans_frac, refl_frac,\
-               refl_fresnel/ntraj, trans_fresnel/ntraj, np.sum(reflectance)/ntraj
-    else:
-        return np.sum(reflectance)/ntraj, np.sum(transmittance/ntraj)
-
-def calc_refl_trans_sphere(trajectories, n_medium, n_sample, radius, p, mu_abs, 
-                           mu_scat, detection_angle = np.pi/2, 
-                           plot_exits = False, tir = False, run_tir = False, 
-                           return_extra = False, call_depth = 0, max_call_depth = 20, max_stuck=0.01):
-    """
-    Counts the fraction of reflected and transmitted trajectories for an 
-    assembly with a spherical boundary. Identifies which trajectories are 
-    reflected or transmitted, and at which scattering event. Then calculates 
-    the fraction of reflected and transmitted trajectories.
-    
-    Parameters
-    ----------
-    trajectories : Trajectory object
-        Trajectory object of which the reflection is to be calculated.
- 
-    n_medium: float (structcol.Quantity [dimensionless] or 
-        structcol.refractive_index object)
-        Refractive index of the medium.
-    n_sample: float (structcol.Quantity [dimensionless] or 
-        structcol.refractive_index object)
-        Refractive index of the sample.
-    radius : float (structcol.Quantity [length])
-        radius of spherical boundary
-    p : array_like (structcol.Quantity [dimensionless])
-        Phase function from either Mie theory or single scattering model.
-    mu_scat : float (structcol.Quantity [1/length])
-        Scattering coefficient from either Mie theory or single scattering model.
-    mu_abs : float (structcol.Quantity [1/length])
-        Absorption coefficient from Mie theory.
-    detection_angle: float
-        Range of angles of detection. Only the packets that come out of the
-        sample within this range will be detected and counted. Should be
-        0 < detection_angle <= pi/2, where 0 means that no angles are detected,
-        and pi/2 means that all the backscattering angles are detected.
-    plot_exits: boolean
-        If set to True, function will plot the last point of trajectory inside 
-        the sphere, the first point of the trajectory outside the sphere,
-        and the point on the sphere boundary at which the trajectory exits, 
-        making one plot for reflection and one plot for transmission
-    tir: boolean
-        This boolean is not intended to be set by the user. It's purpose is to 
-        keep track of whether calc_refl_trans_sphere() is running for the trajectories
-        initially being sent into the sphere or for the fresnel reflected (tir)
-        trajectories that are trapped in the sphere. It's default value is
-        False, and it is changed to True when calc_refl_trans_sphere() is 
-        recursively called for calculating the reflectance from fresnel 
-        reflected trajectories
-    run_tir: boolean
-        If set to True, function will calculate new trajectories for weights 
-        that are fresnel reflected back into the sphere upon exit (There is
-        almost always at least some small weight that is reflected back into
-        sphere). If set to False, fresnel reflected trajectories are evenly 
-        distributed to reflectance and transmittance.       
-    call_depth: int
-        This argument is not intended to be set by the user. Call_depth keeps 
-        track of the recursion call_depth. It's default value is 0, and upon
-        each recursive call to calc_refl_trans_sphere(), it is increased by 1. 
-    max_call_depth: int
-        This argument determines the maximum number of recursive calls that can
-        be made to calc_refl_trans_sphere(). The default value is 20, but it 
-        can be changed by the user if desired. The user should note that there
-        are diminishing returns for higher max_call_depth, as the remaining 
-        fresnel reflected trajectories after 20 calls are primarily stuck in 
-        shallow angle paths around the perimeter of the sphere that will never 
-        exit.
-
-    Returns
-    ----------
-    reflectance: float
-        Fraction of reflected trajectories, including the Fresnel correction
-        but not considering the range of the detector.
-    transmittance: float
-        Fraction of transmitted trajectories, including the Fresnel correction
-        but not considering the range of the detector.
-    Note: absorptance of the sample can be found by 1 - reflectance - transmittance
-    
-    """   
-    n_sample = np.abs(n_sample)
-
-    # set up the values we need as numpy arrays
-    x, y, z = trajectories.position
-    if isinstance(z, sc.Quantity):
-        x = x.to('um').magnitude
-        y = y.to('um').magnitude
-        z = z.to('um').magnitude
-    kx, ky, kz = trajectories.direction
-    if isinstance(kx, sc.Quantity):
-        kx = kx.magnitude
-        ky = ky.magnitude
-        kz = kz.magnitude
-    weights = trajectories.weight
-    if isinstance(weights, sc.Quantity):
-        weights = weights.magnitude
-    if isinstance(radius, sc.Quantity):
-        radius = radius.to('um').magnitude
-    
-    # get the number of trajectories
-    ntraj = z.shape[1]
-    nevents = kz.shape[0]
-
-    # potential exits whenever trajectories are outside sphere boundary
-    potential_exits = (x[1:,:]**2 + y[1:,:]**2 + (z[1:,:]-radius)**2) > radius**2
-    potential_exit_indices = np.argmax(np.vstack([np.zeros(ntraj), potential_exits]), axis=0)
-    
-    # exit in positive direction (transmission)
-    # kz_correct will be nan if trajectory is totally internally reflected
-    kz_correct = exit_kz(x, y, z, potential_exit_indices, radius, n_sample, n_medium)
-    pos_dir = kz_correct > 0
-    
-    # construct boolean arrays of all valid exits in pos & neg directions
-    high_bool = potential_exits & pos_dir
-    low_bool = potential_exits & ~pos_dir    
-    # find first valid exit of each trajectory in each direction
-    # note we convert to 2 1D arrays with len = Ntraj
-    # need vstack to reproduce earlier behaviour:
-    # an initial row of zeros is used to distinguish no events case
-    low_event = np.argmax(np.vstack([np.zeros(ntraj),low_bool]), axis=0)
-    high_event = np.argmax(np.vstack([np.zeros(ntraj),high_bool]), axis=0)
-    # find all trajectories that did not exit in each direction
-    no_low_exit = (low_event == 0)
-    no_high_exit = (high_event == 0)
-
-    # find positions where low_event is less than high_event
-    # note that either < or <= would work here. They are only equal if both 0.
-    low_smaller = (low_event < high_event)
-
-    # find all trajectory outcomes
-    # note ambiguity for trajectories that did not exit in a given direction
-    low_first = no_high_exit | low_smaller
-    high_first = no_low_exit | (~low_smaller)
-    never_exit = no_low_exit & no_high_exit
-
-    # find where each trajectory first exits
-    refl_indices = low_event * low_first
-    trans_indices = high_event * high_first
-    stuck_indices = never_exit * (z.shape[0]-1)
-
-    # for now, we assume initial direction is in +z
-    init_dir = np.ones(ntraj)
-
-    # init_dir is reverse-corrected for refraction. = kz before medium/sample interface
-    # calculate initial weights that actually enter the sample after fresnel
-    if tir == False:
-        _, _, inc_fraction = fresnel_pass_frac_sphere(radius, np.ones(ntraj), n_medium,
-                                                None, n_sample, x, y, z, incident = True)    
-    else:
-        inc_fraction = np.ones(ntraj)
-
-    # calculate outcome weights from all trajectories
-    refl_weights = inc_fraction * select_events(weights, refl_indices)
-    trans_weights = inc_fraction * select_events(weights, trans_indices)
-    stuck_weights = inc_fraction * select_events(weights, stuck_indices)
-    absorb_weights = inc_fraction - refl_weights - trans_weights - stuck_weights
-
-    # warn user if too many trajectories got stuck
-    stuck_frac = np.sum(stuck_weights) / np.sum(inc_fraction) * 100
-    stuck_traj_warn = " \n{0}% of trajectories did not exit the sample. Increase Nevents to improve accuracy.".format(str(int(stuck_frac)))
-    if stuck_frac >= 20: warnings.warn(stuck_traj_warn)
-
-    # correct for non-TIR fresnel reflection upon exiting
-    k1_refl, norm_refl, fresnel_pass_frac_refl = fresnel_pass_frac_sphere(radius,refl_indices, n_sample, None, n_medium, x, y, z, 
-                                                        plot_exits = plot_exits)
-    reflected = refl_weights * fresnel_pass_frac_refl
-    if plot_exits == True:
-        plt.gca().set_title('Reflected exits')
-        plt.gca().view_init(-164,-155)
-    k1_trans, norm_trans, fresnel_pass_frac_trans = fresnel_pass_frac_sphere(radius, trans_indices, n_sample, None, n_medium, x, y, z, 
-                                                        plot_exits = plot_exits)
-    transmitted = trans_weights * fresnel_pass_frac_trans
-
-    if plot_exits == True:
-        plt.gca().set_title('Transmitted exits')
-        plt.gca().view_init(-164,-155)
-    refl_fresnel = refl_weights - reflected
-    trans_fresnel = trans_weights - transmitted
-
-    # find fraction that are successfully transmitted or reflected
-    refl_frac = np.sum(reflected) / ntraj
-    trans_frac = np.sum(transmitted) / ntraj
-
-    # correct for effect of detection angle upon leaving sample
-    # TODO: get working for other detector angles
-    inc_refl = 1 - inc_fraction # fresnel reflection incident on sample
-    inc_refl = detect_correct(np.array([init_dir]), inc_refl, np.ones(ntraj), n_medium, n_medium, detection_angle)
-    trans_detected = transmitted
-
-    #trans_detected = detect_correct(kz, transmitted, trans_indices, n_sample, n_medium, detection_angle)
-    trans_det_frac = np.max([np.sum(trans_detected),eps]) / np.max([np.sum(transmitted), eps])
-
-    refl_detected = reflected
-    #refl_detected = detect_correct(kz, reflected, refl_indices, n_sample, n_medium, detection_angle)
-    refl_det_frac = np.max([np.sum(refl_detected),eps]) / np.max([np.sum(reflected), eps]) 
-
-    # calculate mean transmittance and reflectance for all trajectories (in terms of trajectory weights)
-    reflectance_mean = refl_frac + np.sum(inc_refl)/ntraj
-    transmittance_mean = trans_frac
-
-    # calculate new trajectories and reflectance if a significant amount of 
-    # light stays inside the sphere due to fresnel reflection
-    if run_tir and call_depth < max_call_depth and np.sum(refl_fresnel + trans_fresnel + stuck_weights)/ntraj > max_stuck:
-        # new weights are the weights that are fresnel reflected back into the 
-        # sphere
-        nevents = trajectories.nevents
-        weights_tir = np.zeros((nevents,ntraj))
-        weights_tir[:,:] = refl_fresnel + trans_fresnel + stuck_weights
-        weights_tir = sc.Quantity(weights_tir, '')
-        
-        # new positions are the positions at the exit boundary
-        positions = np.zeros((3,nevents+1,ntraj))
-        indices = refl_indices + trans_indices
-        # get positions outside of sphere boundary from after exit
-        select_x1 = select_events(x[1:,:], indices)
-        select_y1 = select_events(y[1:,:], indices)
-        select_z1 = select_events(z[1:,:], indices)   
-        
-        # get positions inside sphere boundary from before exit
-        select_x0 = select_events(x[:len(x)-1,:],indices)
-        select_y0 = select_events(y[:len(y)-1,:],indices)
-        select_z0 = select_events(z[:len(z)-1,:],indices)
-        
-        # get positions at sphere boundary from exit
-        x_inter, y_inter, z_inter = find_exit_intersect_vec(select_x0,
-                                                            select_y0,
-                                                            select_z0,
-                                                            select_x1,
-                                                            select_y1,
-                                                            select_z1, radius)
-                                                            
-        # new directions are 
-        directions = np.zeros((3,nevents,ntraj))
-        directions = sc.Quantity(directions, '')
-        
-        # dot the normal vector with the direction at exit 
-        # to find the angle between the normal and exit direction
-        select_kx = select_events(kx, indices)
-        select_ky = select_events(ky, indices)
-        select_kz = select_events(kz, indices)
-        dot_kin_normal = np.nan_to_num(np.array([select_kx*x_inter/radius, select_ky*y_inter/radius, select_kz*(z_inter-radius)/radius])) 
-        
-        # TODO: explain the math here
-        # Kr = K1 + 2(K dot n-hat)n-hat
-        k_refl = np.array([select_kx,select_ky,select_kz]) - 2*dot_kin_normal*np.array([x_inter/radius,y_inter/radius,(z_inter-radius)/radius])
-
-        directions[:,0,:] = k_refl
-        directions[0,0,:] = directions[0,0,:] + select_events(kx, stuck_indices)
-        directions[1,0,:] = directions[1,0,:] + select_events(ky, stuck_indices)
-        directions[2,0,:] = directions[2,0,:] + select_events(kz, stuck_indices)
-        
-        # set the initial positions at the sphere boundary
-        positions[0,0,:] = x_inter + select_events(x[1:,:], stuck_indices)
-        positions[1,0,:] = y_inter + select_events(y[1:,:], stuck_indices)
-        positions[2,0,:] = z_inter + select_events(z[1:,:], stuck_indices)
-
-        # TODO: get rid of trajectories whose initial weights are 0
-        # find indices where initial weights are 0
-#        indices = np.where(weights_tir[0,:] == 0)
-#        if indices[0].size > 0:
-#            weights_tir = np.delete(weights_tir,indices)
-#            positions = np.delete(positions, indices, axis = 0)
-#            directions = np.delete(directions, indices,axis = 0)
-        
-        # create new trajectories object
-        trajectories_tir = Trajectory(positions, directions, weights_tir)
-        # Generate a matrix of all the randomly sampled angles first 
-        sintheta, costheta, sinphi, cosphi, _, _ = sample_angles(nevents, ntraj, p)
-
-        # Create step size distribution
-        step = sample_step(nevents, ntraj, mu_abs, mu_scat)
-    
-        # Run photons
-        trajectories_tir.absorb(mu_abs, step)
-        trajectories_tir.scatter(sintheta, costheta, sinphi, cosphi)         
-        trajectories_tir.move(step)
-
-        # Calculate reflection and transmition 
-        reflectance_tir, transmittance_tir = calc_refl_trans_sphere(trajectories_tir, 
-                                                                    n_medium, n_sample, 
-                                                                    radius, p, mu_abs, mu_scat, 
-                                                                    plot_exits = plot_exits,
-                                                                    tir = True, call_depth = call_depth+1,
-                                                                    max_stuck = max_stuck)
-        return (reflectance_tir + reflectance_mean, transmittance_tir + transmittance_mean)
-        
-    else:    
-        # need to distribute ambiguous trajectory weights.
-        # stuck are 50/50 reflected/transmitted since they are randomized.
-        # non-TIR fresnel are treated as new trajectories at the appropriate interface.
-        # This means reversed R/T ratios for fresnel reflection at transmission interface.
-        extra_refl = 0.5*(refl_fresnel + trans_fresnel + stuck_weights)
-        extra_trans = 0.5*(trans_fresnel + refl_fresnel + stuck_weights)
-        #calculate mean reflectance and transmittance for all trajectories
-        
-        # calculate transmittance and reflectance for each trajectory (in terms of trajectory weights)
-        transmittance = trans_detected + extra_trans * trans_det_frac
-        reflectance = refl_detected + extra_refl * refl_det_frac + inc_refl
-        
-        # calculate mean reflectance and transmittance for all trajectories
-        reflectance_mean = np.sum(reflectance)/ntraj
-        transmittance_mean = np.sum(transmittance)/ntraj
-        
-        if return_extra == True:
-            #return (k1_refl, k1_trans, norm_refl, norm_trans, reflectance_mean, transmittance_mean)
-            return refl_indices, trans_indices,\
-               inc_refl/ntraj, reflected/ntraj, transmitted/ntraj,\
-               trans_frac, refl_frac,\
-               refl_fresnel/ntraj, trans_fresnel/ntraj, np.sum(reflectance)/ntraj
-        
-        else:               
-            return (reflectance_mean, transmittance_mean) 
-
-def initialize(nevents, ntraj, n_medium, n_sample, seed=None, incidence_angle=0.,
+               spot_size=sc.Quantity('1 um'), sample_diameter=None, 
                polarization=False):
->>>>>>> f398e596
-
-    """
-    Sets the trajectories' initial conditions (position, direction, and weight).
+    """
+    Sets the trajectories' initial conditions (position, direction, weight,
+    and polarization if set to true).
     The initial positions are determined randomly in the x-y plane.
     
-<<<<<<< HEAD
+
     If boundary is a sphere, the initial z-positions are confined to the 
     surface of a sphere. If boundary is a film, the initial z-positions are set
     to zero.
-=======
-    Parameters
-    ----------
-    nevents : int
-        Number of scattering events
-    ntraj : int
-        Number of trajectories
-    n_medium : float (structcol.Quantity [dimensionless] or 
-        structcol.refractive_index object)
-        Refractive index of the medium.
-    n_sample : float (structcol.Quantity [dimensionless] or 
-        structcol.refractive_index object)
-        Refractive index of the sample.
-    seed : int or None
-        If seed is int, the simulation results will be reproducible. If seed is
-        None, the simulation results are actually random.
-    incidence_angle : float
-        Maximum value for theta when it incides onto the sample.
-        Should be between 0 and pi/2.
-    polarization: bool
-        If True, function returns a matrix of initial polarization vectors in
-        the x direction
->>>>>>> f398e596
     
     If incidence angle is set to 0, the initial propagation direction
     is set to be 1 at z, meaning that the photon packets point straight down in z.
     The initial directions are corrected for refraction, for either type of
     boundary and for any incidence angle.
-    
-<<<<<<< HEAD
+
     **notes:
-        - for sphere boundary, incidence angle currently must be 0
-        - spot size is not implemented--you must multiply by number outside 
-          of this function to implement the spot size
-        - you must multiply returned r0 by sphere diameter to get correct
-          initial positions for sphere boundary
-=======
-    """
-    if seed is not None:
-        np.random.seed([seed])
-
-    # Initial position. The position array has one more row than the direction
-    # and weight arrays because it includes the starting positions on the x-y
-    # plane
-    r0 = np.zeros((3, nevents+1, ntraj))
-    r0[0,0,:] = random((1,ntraj))-.5
-    r0[1,0,:] = random((1,ntraj))-.5
-
-    # Create an empty array of the initial direction cosines of the right size
-    k0 = np.zeros((3, nevents, ntraj))
-
-    # Random sampling of azimuthal angle phi from uniform distribution [0 -
-    # 2pi] for the first scattering event
-    rand_phi = random((1,ntraj))
-    phi = 2*np.pi*rand_phi
-    sinphi = np.sin(phi)
-    cosphi = np.cos(phi)
-
-    # Random sampling of scattering angle theta from uniform distribution [0 -
-    # pi] for the first scattering event
-    rand_theta = random((1,ntraj))
-    theta = rand_theta * incidence_angle
-
-    # Refraction of incident light upon entering sample
-    # TODO: only real part of n_sample should be used                             
-    # for the calculation of angles of integration? Or abs(n_sample)? 
-    theta = refraction(theta, np.abs(n_medium), np.abs(n_sample))
-    sintheta = np.sin(theta)
-    costheta = np.cos(theta)
-
-    # Fill up the first row (corresponding to the first scattering event) of the
-    # direction cosines array with the randomly generated angles:
-    # kx = sintheta * cosphi
-    # ky = sintheta * sinphi
-    # kz = costheta
-    k0[0,0,:] = sintheta * cosphi
-    k0[1,0,:] = sintheta * sinphi
-    k0[2,0,:] = costheta
-
-    # Initial weight
-    weight0 = np.ones((nevents, ntraj))
-    
-    if polarization==False:
-        return r0, k0, weight0
-    
-    else:
-        # initial polarization, we always assume x-polarized because
-        # python-mie assumes x-polarized when including polarization
-        pol0 = np.zeros((3, nevents, ntraj), dtype = 'complex')
-        pol0[0,:,:] = 1
-        pol0[1,:,:] = 0
-        pol0[2,:,:] = 0
-        return r0, k0, weight0, pol0
-
-
-def initialize_sphere(nevents, ntraj, n_medium, n_sample, radius, seed=None, 
-                      incidence_angle=0., plot_initial=False):
-    """
-    Sets the trajectories' initial conditions (position, direction, and weight).
-    The initial positions are determined randomly in the x-y plane. The initial
-    z-positions are confined to the surface of a sphere. The initial propagation
-    direction is set to be 1 at z, meaning that the photon packets point 
-    straight down in z.
->>>>>>> f398e596
+    - for sphere boundary, incidence angle currently must be 0
+    - spot size is not implemented--you must multiply by number outside 
+      of this function to implement the spot size
+    - you must multiply returned r0 by sphere diameter to get correct
+      initial positions for sphere boundary
     
     Parameters
     ----------
@@ -1853,6 +420,9 @@
         diameter of the sample. Default is None. Should be None if sample
         geometry is a film. Should be float equal to the sphere diameter if 
         sample is a sphere
+    polarization: bool
+        If True, function returns a matrix of initial polarization vectors in
+        the x direction
     
     Returns
     -------
@@ -1886,6 +456,10 @@
         would contribute to less readable code in the calculation of absorptance,
         reflectance, and transmittance. Therefore the weights array begins with 
         the weight of the photons after their first event.
+    pol0: (optional) 3D array-like (structcol.Quantity[dimensionless])
+        Initial polarization vector in global coordinates. Has shape of 
+        (number of events, number of trajectories). Only returns initial 
+        linearly, x-polarized light.
     
     """
     if seed is not None:
@@ -1902,26 +476,7 @@
     # and weight arrays because it includes the starting positions on the x-y
     # plane
     r0 = np.zeros((3, nevents+1, ntraj))
-<<<<<<< HEAD
-    
-=======
-    if isinstance(radius, sc.Quantity):
-        radius = radius.to('um').magnitude
-        
-    # randomly choose r on interval [0,radius]
-    r = radius*np.sqrt(random(ntraj))
-    
-    # randomly choose th on interval [0,2*pi]
-    th = 2*np.pi*random(ntraj)
-    
-    # randomly choose x and y-positions within sphere radius
-    r0[0,0,:] = r*np.cos(th) 
-    r0[1,0,:] = r*np.sin(th)
-        
-    # calculate z-positions from x- and y-positions
-    r0[2,0,:] = radius-np.sqrt(radius**2 - r0[0,0,:]**2 - r0[1,0,:]**2)
-
->>>>>>> f398e596
+
     # Create an empty array of the initial direction cosines of the right size
     k0 = np.zeros((3, nevents, ntraj))
     
@@ -1972,7 +527,6 @@
         # calculate z-positions from x- and y-positions
         r0[2,0,:] = sample_radius-np.sqrt(sample_radius**2 - r0[0,0,:]**2 - r0[1,0,:]**2)
     
-<<<<<<< HEAD
         # find the minus normal vectors of the sphere at the initial positions
         neg_normal = np.zeros((3, ntraj)) 
         r0_magnitude = np.sqrt(r0[0,0,:]**2 + r0[1,0,:]**2 + (r0[2,0,:]-sample_radius)**2)
@@ -1985,17 +539,14 @@
         cosphi = neg_normal[0,:]/np.sin(theta)
         sinphi = neg_normal[1,:]/np.sin(theta)
 
+
     # Refraction of incident light upon entering the sample
     # TODO: only real part of n_sample should be used                             
     # for the calculation of angles of integration? Or abs(n_sample)? 
-=======
-    # refraction of incident light upon entering the sample
-
->>>>>>> f398e596
-    theta = refraction(theta, n_medium, np.abs(n_sample))
+    theta = refraction(theta, np.abs(n_medium), np.abs(n_sample))
     sintheta = np.sin(theta)
     costheta = np.cos(theta)
-    
+
     # calculate new directions using refracted theta and initial phi
     k0[0,0,:] = sintheta * cosphi
     k0[1,0,:] = sintheta * sinphi
@@ -2025,16 +576,24 @@
         y = sample_radius*np.sin(u)*np.sin(v)
         z = sample_radius-sample_radius*np.cos(v)
         ax.plot_wireframe(x, y, z, color=[0.8,0.8,0.8])
-
-    return r0, k0, weight0
+        
+    if polarization==False:
+        return r0, k0, weight0
+    
+    else:
+        # initial polarization, we always assume x-polarized because
+        # python-mie assumes x-polarized when including polarization
+        pol0 = np.zeros((3, nevents, ntraj), dtype = 'complex')
+        pol0[0,:,:] = 1
+        pol0[1,:,:] = 0
+        pol0[2,:,:] = 0
+        return r0, k0, weight0, pol0
+
 
 def calc_scat(radius, n_particle, n_sample, volume_fraction, wavelen,
-<<<<<<< HEAD
               radius2=None, concentration=None, pdi=None, polydisperse=False,
-              mie_theory = False):
-=======
-              mie_theory = False, polarization = False):
->>>>>>> f398e596
+              mie_theory = False, polarization = False, min_angle = 0.01, 
+              num_angles = 200, num_phis = 300):
     """
     Calculates the phase function and scattering coefficient from either the
     single scattering model or Mie theory. Calculates the absorption coefficient
@@ -2077,6 +636,13 @@
     polarization: bool
         If True, returns phase function as function of theta and phi, so
         it can be used in polarization calculations
+    min_angle: float
+        min_angle to prevent error because structure factor is zero at theta=0
+    num_angles: int
+        Sets the number of thetas at which phase function p will be calculated.
+    num_phis: int
+        Sets the number of phis at which phase function p will be calculated. 
+        Only used if polarization is True. 
     
     Returns
     -------
@@ -2098,19 +664,12 @@
         p = S11 / (k^2 * cscat)
         (Bohren and Huffmann, chapter 13.3)
     """
-    
-    # Scattering angles (typically from a small angle to pi). A non-zero small 
-    # angle is needed because in the single scattering model, if the analytic 
-    # formula is used, S(q=0) returns nan. To prevent any errors or warnings, 
-    # set the minimum value of angles to be a small value, such as 0.01.
-    min_angle = 0.01            
-    angles = sc.Quantity(np.linspace(min_angle, np.pi, 200), 'rad') 
-
+
+    # calculate parameters for scattering calculations
     k = 2 * np.pi * n_sample / wavelen     
     m = index_ratio(n_particle, n_sample)
     x = size_parameter(wavelen, n_sample, radius)
 
-<<<<<<< HEAD
     # radius and radius2 should be in the same units (for polydisperse samples)    
     if radius2 is not None:
         radius2 = radius2.to(radius.units)
@@ -2147,97 +706,62 @@
     if np.abs(n_sample.imag.magnitude) > 0.0:
             
        # The absorption coefficient can be calculated from the imaginary 
-=======
-    # If n_sample is complex, then the system absorbs and we must use the exact  
-    # Mie solutions 
-    if np.abs(n_sample.imag.magnitude) > 0.0:
-        # Calculate phase function and scattering coefficient    
-        # The scattering cross section is calculated at the surface of the
-        # particle. Further absorption as photon packets travel through the 
-        # sample are accounted for in the absorb() function. 
-        p = phase_function(m, x, angles, volume_fraction, ksquared, 
-                           mie_theory=mie_theory)[0]
-        if mie_theory == True:
-            struct_factor = [1,1]
-        
-        else:
-            struct_factor = model.differential_cross_section(m, x, angles, 
-                                                             volume_fraction,
-                                                             form_type=None) 
-        distance = np.array(radius).max() * radius.units        
-        form_factor = mie.diff_scat_intensity_complex_medium(m, x, angles, 
-                                                             k*distance)
-        diff_cs_par = form_factor[0] * struct_factor[0]
-        diff_cs_per = form_factor[1] * struct_factor[1]
-        cscat_total = mie.integrate_intensity_complex_medium(diff_cs_par, 
-                                                             diff_cs_per, 
-                                                             distance,angles,k)[0]  
-        mu_scat = number_density * cscat_total
-        
-        # The absorption coefficient can be calculated from the imaginary 
->>>>>>> f398e596
         # component of the samples's refractive index
         mu_abs = 4*np.pi*n_sample.imag/wavelen
 
     else:
+        # TODO check that cabs still valid for polarized light
         cross_sections = mie.calc_cross_sections(m, x, wavelen/n_sample)  
         cabs_part = cross_sections[2]                                               
         mu_abs = cabs_part * number_density
-<<<<<<< HEAD
-      
+    
+    # define angles at which phase function will be calculated, based on 
+    # whether light is polarized or unpolarized
+    
+    # Scattering angles (typically from a small angle to pi). A non-zero small 
+    # angle is needed because in the single scattering model, if the analytic 
+    # formula is used, S(q=0) returns nan. To prevent any errors or warnings, 
+    # set the minimum value of angles to be a small value, such as 0.01.        
+    angles = sc.Quantity(np.linspace(min_angle, np.pi, num_angles), 'rad') 
+    
+    if polarization == True:
+        coordinate_system = 'cartesian'
+        phis = sc.Quantity(np.linspace(min_angle, 2*np.pi, num_phis), 'rad') 
+        phis, thetas = np.meshgrid(phis, angles) # theta dimension must come first     
+    else:
+        thetas = angles
+        coordinate_system = 'scattering plane'
+        phis=None
+
+  
     # calculate the phase function
-    p, p_par, p_perp, cscat_total = phase_function(m, x, angles, volume_fraction, 
-                                                   k, number_density,
-                                                   wavelen=wavelen, 
-                                                   diameters=mean_diameters, 
-                                                   concentration=concentration, 
-                                                   pdi=pdi, n_sample=n_sample,
-                                                   form_type=form_type,
-                                                   structure_type=structure_type,
-                                                   mie_theory=mie_theory)
+    p, cscat_total = phase_function(m, x, thetas, volume_fraction, 
+                                    k, number_density,
+                                    wavelen=wavelen, 
+                                    diameters=mean_diameters, 
+                                    concentration=concentration, 
+                                    pdi=pdi, n_sample=n_sample,
+                                    form_type=form_type,
+                                    structure_type=structure_type,
+                                    mie_theory=mie_theory,
+                                    coordinate_system=coordinate_system,
+                                    phis = phis)
 
     mu_scat = number_density * cscat_total
-=======
-        
-        # If mie is set to True, calculate the phase function and scattering 
-        # coefficient for 1 particle using Mie theory
-        if mie == True:
-            S2squared, S1squared = mie.calc_ang_dist(m, x, angles)
-            S11 = (S1squared + S2squared)/2
-            cscat_total = cross_sections[0]
-            
-            p = S11 / (ksquared * cscat_total)
-            mu_scat = cscat_total * number_density
-        
-        else:           
-            p, cscat_total = phase_function(m, x, angles, volume_fraction, 
-                                           ksquared, mie_theory=False) 
-            mu_scat = number_density * cscat_total
->>>>>>> f398e596
 
     # Here, the resulting units of mu_scat and mu_abs are nm^2/um^3. Thus, we 
     # simplify the units to 1/um 
     mu_scat = mu_scat.to('1/um')
     mu_abs = mu_abs.to('1/um')
-    
-    if polarization == True:
-        min_angle = 0.01            
-        phis = sc.Quantity(np.linspace(min_angle, 2*np.pi, 300), 'rad') 
-        phis_2d, thetas_2d = np.meshgrid(phis, angles) # theta dimension must come first
-        distance=radius        
-        p, cscat = phase_function(m, x, thetas_2d, volume_fraction, ksquared, 
-                                  mie_theory=mie_theory,
-                                  coordinate_system='cartesian',
-                                  phis = phis_2d, k=k, distance=distance)
 
     return p, mu_scat, mu_abs
     
 
-<<<<<<< HEAD
 def phase_function(m, x, angles, volume_fraction, k, number_density,
                    wavelen=None, diameters=None, concentration=None, pdi=None, 
                    n_sample=None, form_type='sphere', structure_type='glass', 
-                   mie_theory=False):
+                   mie_theory=False, coordinate_system = 'scattering plane', 
+                   phis=None):
     """
     Calculates the phase function (the phase function is the same for absorbing 
     and non-absorbing systems)
@@ -2282,15 +806,20 @@
         (assuming no contribution from structure factor). If FALSE, phase
         function is calculated according to single scattering theory 
         (which uses Mie and structure factor contributions)
+    coordinate_system: string
+        default value 'scattering plane' means scattering calculations will be 
+        carried out in the basis defined by basis vectors parallel and 
+        perpendicular to scattering plane. Variable also accepts value 
+        'cartesian' which scattering calculations will be carried out in the 
+        basis defined by basis vectors x and y in the lab frame, with z 
+        as the direction of propagation.
+    phis: array (sc.Quantity [rad])
+        phi angles at which to calculate phase function
         
     Returns:
     --------
     p: array
-        phase function for unpolarized light 
-    p_par: array
-        phase function for parallel polarized light   
-    p_perp: array
-        phase function for perpendicularly polarized light   
+        phase function for unpolarized light    
     cscat_total: float
         total scattering cross section for unpolarized light
         
@@ -2306,7 +835,12 @@
     # using Mie theory (excluding the structure factor)
     if mie_theory == True:
         structure_type = None
-
+        
+    # Note: In previous version, we passed k=None to make sure we used the 
+    # far-field solutions because the near-field diff cross section behaves
+    # weirdly. Since the complex diff scat cross section function in pymie
+    # only calculates near fields if the user sets near_fields=True, we don't
+    # need to pass k=None. We can just pass k in any case. 
     diff_cscat_par, diff_cscat_perp = \
          model.differential_cross_section(m, x, angles, volume_fraction,
                                              structure_type=structure_type,
@@ -2316,9 +850,26 @@
                                              pdi=pdi, wavelen=wavelen, 
                                              n_matrix=n_sample, k=k, 
                                              distance=distance)
-                                       
-    # Integrate the differential cross section to get the total cross section
-    if np.abs(k.imag.magnitude) > 0.:      
+         
+    # If in cartesian coordinate system, integrate the differential cross
+    # section using integration functions in mie.py that can handle cartesian
+    # coordinates. Also includes absorption.
+    # TODO make this work for polydisperse
+    if coordinate_system=='cartesian':
+        thetas_1d = angles[:,0] 
+        phis_1d = phis[0,:]
+        cscat_total = mie.integrate_intensity_complex_medium(diff_cscat_par,
+                                                    diff_cscat_perp,
+                                                    distance,
+                                                    thetas_1d, k,
+                                                    coordinate_system='cartesian',
+                                                    phis=phis_1d)[0]
+    
+    #print(np.sum(diff_cscat_par))
+    # If absorption, integrate the differential cross section using integration
+    # functions in mie.py that use absorption
+    elif np.abs(k.imag.magnitude)> 0.:
+        # TODO implement cartesian for polydisperse
         if form_type=='polydisperse' and len(concentration)>1:
             cscat_total1, cscat_total_par1, cscat_total_perp1, _, _ = \
                 mie.integrate_intensity_complex_medium(diff_cscat_par, 
@@ -2329,38 +880,14 @@
                                                        diff_cscat_perp, 
                                                        distance[1],angles,k)
             cscat_total = cscat_total1 * concentration[0] + cscat_total2 * concentration[1]
-            cscat_total_par = cscat_total_par1 * concentration[0] + cscat_total_par2 * concentration[1]
-            cscat_total_perp = cscat_total_perp1 * concentration[0] + cscat_total_perp2 * concentration[1]
         
         else: 
-            cscat_total, cscat_total_par, cscat_total_perp, diff_cscat_par2, diff_cscat_perp2 = \
-                mie.integrate_intensity_complex_medium(diff_cscat_par, 
-                                                       diff_cscat_perp, 
-                                                       distance,angles,k)  
-            
-        # to calculate the phase function when there is absorption, we  
-        # use the far-field Mie solutions because the near field diff cross 
-        # section behaves weirdly. To make sure we use the far-field 
-        # solutions, set k = None.                                               
-        diff_cscat_par_ff, diff_cscat_perp_ff = \
-            model.differential_cross_section(m, x, angles, volume_fraction,
-                                             structure_type=structure_type,
-                                             form_type=form_type,
-                                             diameters=diameters,
-                                             concentration=concentration,
-                                             pdi=pdi, wavelen=wavelen, 
-                                             n_matrix=n_sample, k=None, distance=distance)
-        cscat_total_par_ff = model._integrate_cross_section(diff_cscat_par_ff,
-                                                      1.0/ksquared, angles)
-        cscat_total_perp_ff = model._integrate_cross_section(diff_cscat_perp_ff,
-                                                      1.0/ksquared, angles)
-        cscat_total_ff = (cscat_total_par_ff + cscat_total_perp_ff)/2.0                                     
-        
-        p = (diff_cscat_par_ff + diff_cscat_perp_ff)/(ksquared * 2 * cscat_total_ff)
-        p_par = diff_cscat_par_ff/(ksquared * 2 * cscat_total_par_ff)
-        p_perp = diff_cscat_perp_ff/(ksquared * 2 * cscat_total_perp_ff)
-    
-    # if there is no absorption in the system
+            cscat_total = mie.integrate_intensity_complex_medium(diff_cscat_par, 
+                                            diff_cscat_perp, 
+                                            distance,
+                                            angles,k)[0]     
+    
+    # if there is no absorption in the system, Integrate with function in model
     else:
         cscat_total_par = model._integrate_cross_section(diff_cscat_par,
                                                       1.0/ksquared, angles)
@@ -2368,108 +895,9 @@
                                                       1.0/ksquared, angles)
         cscat_total = (cscat_total_par + cscat_total_perp)/2.0
     
-        p = (diff_cscat_par + diff_cscat_perp)/(ksquared * 2 * cscat_total)
-        p_par = diff_cscat_par/(ksquared * 2 * cscat_total_par)
-        p_perp = diff_cscat_perp/(ksquared * 2 * cscat_total_perp)
-        
-        # diff_cscat_par2 = diff_cscat_par / (np.abs(k)**2)
-        # diff_cscat_perp2 = diff_cscat_perp / (np.abs(k)**2)
-        
-    return(p, p_par, p_perp, cscat_total)
-    
-    
-def sample_angles(nevents, ntraj, p):
-=======
-def phase_function(m, x, angles, volume_fraction, ksquared, mie_theory=False,
-                   coordinate_system='scattering plane', structure_type = 'glass',
-                   phis = None, k=None, distance=None):
->>>>>>> f398e596
-    """
-    Calculates the phase function (the phase function is the same for absorbing 
-    and non-absorbing systems)
-    
-    Parameters:
-    ----------
-    m: float
-        index ratio between the particle and sample
-        
-    x: float
-        size parameter
-        
-    angles: array
-        theta angles at which to calculate phase function
-    
-    volume_fraction: float (sc.Quantity [dimensionless])
-        
-    ksquared: float (sc.Quantity [1/length])
-        k-vector squared, where k = 2*pi*n_sample / wavelength
-        
-    mie_theory: bool
-        If TRUE, phase function is calculated according to Mie theory 
-        (assuming no contribution from structure factor). If FALSE, phase
-        function is calculated according to single scattering theory 
-        (which uses Mie and structure factor contributions)
-        
-    coordinate_system: string
-        default value 'scattering plane' means scattering calculations will be 
-        carried out in the basis defined by basis vectors parallel and 
-        perpendicular to scattering plane. Variable also accepts value 
-        'cartesian' which scattering calculations will be carried out in the 
-        basis defined by basis vectors x and y in the lab frame, with z 
-        as the direction of propagation.
-    structure_type: str or None
-        type of structure to calculate the structure factor. Can be 'glass', 
-        'paracrystal', or None. 
-    k: wavevector given by 2 * pi * n_medium / wavelength 
-       (Quantity in [1/length])
-    distance: float (Quantity in [length])
-        distance away from the scatterer 
-    
-    Returns:
-    --------
-    
-    p: array
-        phase function for unpolarized light
-        
-    cscat_total: float
-        total scattering cross section for unpolarized light
-        
-    """
-    
-    # If mie_theory = True, calculate the phase function for 1 particle 
-    # using Mie theory (excluding the structure factor)
-    if mie_theory == True:
-        structure_type = None
-    if coordinate_system == 'cartesian':
-        kd = k*distance
-    if coordinate_system == 'scattering plane':
-        kd = None
-    
-    diff_cscat_par, diff_cscat_perp = \
-        model.differential_cross_section(m, x, angles, volume_fraction,
-                                         structure_type=structure_type,
-                                         coordinate_system=coordinate_system,
-                                         phis=phis,kd=kd)
-    if coordinate_system=='scattering plane':
-    
-        cscat_total_par = model._integrate_cross_section(diff_cscat_par,
-                                                          1.0/ksquared, angles)
-        cscat_total_perp = model._integrate_cross_section(diff_cscat_perp,
-                                                          1.0/ksquared, angles)
-        cscat_total = (cscat_total_par + cscat_total_perp)/2.0
-        
-    if coordinate_system=='cartesian':
-        thetas_1d = angles[:,0] 
-        phis_1d = phis[0,:]
-        cscat_total = mie.integrate_intensity_complex_medium(diff_cscat_par,
-                                                    diff_cscat_perp,
-                                                    distance,
-                                                    thetas_1d, k,
-                                                    coordinate_system='cartesian',
-                                                    phis=phis_1d)[0]
-    
-    p = (diff_cscat_par + diff_cscat_perp)/(ksquared * 2 * cscat_total)    
-        
+    # calculate the phase function
+    p = (diff_cscat_par + diff_cscat_perp)/(np.sum(diff_cscat_par + diff_cscat_perp))
+
     return(p, cscat_total)
 
 
@@ -2507,7 +935,7 @@
     # model, if the analytic formula is used, S(q=0) returns nan.
     thetas = sc.Quantity(np.linspace(min_angle, np.pi, num_theta), 'rad') 
     
-    if len(p.shape)==1: 
+    if len(p.shape)==1:# if p depends on theta and phi
  
         # Random sampling of azimuthal angle phi from uniform distribution [0 -
         # 2pi]
@@ -2522,34 +950,35 @@
         theta = np.array([np.random.choice(thetas, ntraj, p = prob_norm)
                           for i in range(nevents)])
         
-    if len(p.shape)==2:
-            # get the number of phis from the shape of the phase function
-            num_phi = p.shape[1]
+    if len(p.shape)==2: # if p depends on theta and phi
+        
+        # get the number of phis from the shape of the phase function
+        num_phi = p.shape[1]
             
-            # sum for theta axis to get phi probabilities
-            p_phi = np.sum(p, axis = 0)
+        # sum for theta axis to get phi probabilities
+        p_phi = np.sum(p, axis = 0)
             
-            # define phi values from which to sample 
-            phis = sc.Quantity(np.linspace(min_angle,2*np.pi, num_phi), 'rad') 
-        
-            # the direction for the first event is defined upon initialization
-            # so we only need to sample nevents-1
-            nevents = nevents-1 
-        
-            # sample indices for phi values
-            phi_ind = np.array([np.random.choice(num_phi, ntraj, p = p_phi/np.sum(p_phi))
+        # define phi values from which to sample 
+        phis = sc.Quantity(np.linspace(min_angle,2*np.pi, num_phi), 'rad') 
+        
+        # the direction for the first event is defined upon initialization
+        # so we only need to sample nevents-1
+        nevents = nevents-1 
+    
+        # sample indices for phi values
+        phi_ind = np.array([np.random.choice(num_phi, ntraj, p = p_phi/np.sum(p_phi))
                                 for i in range(nevents)])
             
-            # sample thetas based on sampled phi values
-            theta_ind = np.zeros((nevents,ntraj))
-            theta = np.zeros((nevents,ntraj))
-            phi = np.zeros((nevents,ntraj))
-            for i in range(nevents):
-                for j in range(ntraj):
-                    p_theta = p[:,phi_ind[i,j]]*np.sin(thetas)
-                    theta_ind[i,j] = np.random.choice(num_theta, p = p_theta/np.sum(p_theta))
-                    theta[i,j] = thetas[int(theta_ind[i,j])]
-                    phi[i,j] = phis[int(phi_ind[i,j])]
+        # sample thetas based on sampled phi values
+        theta_ind = np.zeros((nevents,ntraj))
+        theta = np.zeros((nevents,ntraj))
+        phi = np.zeros((nevents,ntraj))
+        for i in range(nevents):
+            for j in range(ntraj):
+                p_theta = p[:,phi_ind[i,j]]*np.sin(thetas)
+                theta_ind[i,j] = np.random.choice(num_theta, p = p_theta/np.sum(p_theta))
+                theta[i,j] = thetas[int(theta_ind[i,j])]
+                phi[i,j] = phis[int(phi_ind[i,j])]
             
     sintheta = np.sin(theta)
     costheta = np.cos(theta)
@@ -2558,13 +987,6 @@
 
     return sintheta, costheta, sinphi, cosphi, theta, phi
 
-def normalize(x,y,z):
-    magnitude = np.sqrt(np.abs(x)**2 + np.abs(y)**2 + np.abs(z)**2)
-    
-    # we ignore divide by zero error here because we do not want an error
-    # in the case where we try to normalize a null vector <0,0,0>
-    with np.errstate(divide='ignore',invalid='ignore'):
-        return x/magnitude, y/magnitude, z/magnitude
 
 def sample_step(nevents, ntraj, mu_abs, mu_scat, mu_tot_mie=None):
     """
@@ -2594,48 +1016,10 @@
     rand = np.random.random((nevents,ntraj))
 
     step = -np.log(1.0-rand) / mu_total
-<<<<<<< HEAD
-    
+
+    # to use mie scattering length for first step
     rand_ntraj = np.random.random(ntraj)
-    
     if mu_tot_mie is not None:
         step[0,:] = -np.log(1.0-rand_ntraj) / mu_tot_mie
-    
+ 
     return step
-=======
-
-    return step
-
-def calc_pol_frac(trajectories, indices):
-    '''
-    calculates polarization contribution to the event type indicate by indices
-    (usually reflection or transmission) for each polariztion component,
-    in global, cartesian coordinates
-    
-    Parameters
-    ----------
-    trajectories: Trajectory object
-        trajectories from Monte Carlo calculation
-    indices: 1d array (length ntrajectories)
-        event indices of interest, often indices of reflected or transmitted 
-        events
-    
-    '''
-    
-    polarization = trajectories.polarization
-    if isinstance(polarization, sc.Quantity):
-        polarization = polarization.magnitude
-        
-    pol_x = select_events(polarization[0,:,:], indices) 
-    pol_y = select_events(polarization[1,:,:], indices)
-    pol_z = select_events(polarization[2,:,:], indices)
-    
-    ntrajectories = len(indices)
-    pol_frac_x = np.sum(np.abs(pol_x)**2)/ntrajectories
-    pol_frac_y = np.sum(np.abs(pol_y)**2)/ntrajectories
-    pol_frac_z = np.sum(np.abs(pol_z)**2)/ntrajectories
-    
-    return pol_frac_x, pol_frac_y, pol_frac_z
-    
-    
->>>>>>> f398e596
