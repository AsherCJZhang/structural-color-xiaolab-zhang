# -*- coding: utf-8 -*-
# Copyright 2016 Vinothan N. Manoharan, Victoria Hwang, Anna B. Stephenson, Solomon Barkley
#
# This file is part of the structural-color python package.
#
# This package is free software: you can redistribute it and/or modify
# it under the terms of the GNU General Public License as published by
# the Free Software Foundation, either version 3 of the License, or
# (at your option) any later version.
#
# This package is distributed in the hope that it will be useful,
# but WITHOUT ANY WARRANTY; without even the implied warranty of
# MERCHANTABILITY or FITNESS FOR A PARTICULAR PURPOSE.  See the
# GNU General Public License for more details.
#
# You should have received a copy of the GNU General Public License
# along with this package.  If not, see <http://www.gnu.org/licenses/>.

"""
This package uses a Monte Carlo approach to model multiple scattering of
photons in a medium.
References
----------
[1] K. Wood, B. Whitney, J. Bjorkman, M. Wolff. “Introduction to Monte Carlo
Radiation Transfer” (July 2013).
.. moduleauthor:: Victoria Hwang <vhwang@g.harvard.edu>
.. moduleauthor:: Annie Stephenson <stephenson@g.harvard.edu>
.. moduleauthor:: Vinothan N. Manoharan <vnm@seas.harvard.edu>
"""

from . import mie, model, index_ratio, size_parameter
import numpy as np
from numpy.random import random as random
import structcol as sc
import matplotlib.pyplot as plt
from mpl_toolkits.mplot3d import Axes3D
import itertools
import warnings

eps = 1.e-9

# some templates to use when refactoring later
class MCSimulation:
    """
    Input parameters and methods for running a Monte Carlo calculation.
    Attributes
    ----------
    Methods
    -------
    run()
    """
    def __init__(self):
        """
        Constructor for MCSimulation object.
        Parameters
        ----------
        """
        pass

    def run(self):
        """
        Run the simulation.
        Parameters
        ----------
        Returns
        -------
        MCResult object:
            results of simulation
        """
        pass

class MCResult:
    """
    Results from running Monte Carlo simulation.
    Attributes
    ----------
    Methods
    -------
    """
    def __init__(self):
        """
        Constructor for MCResult object.
        Parameters
        ----------
        """
        pass

class Trajectory:
    """
    Class that describes trajectories of photons packets in a scattering
    and/or absorbing medium.
    Attributes
    ----------
    position : ndarray (structcol.Quantity [length])
        array of position vectors in cartesian coordinates of n trajectories
    direction : ndarray (structcol.Quantity [dimensionless])
        array of direction of propagation vectors in cartesian coordinates
        of n trajectories after every scattering event
    weight : ndarray (structcol.Quantity [dimensionless])
        array of photon packet weights for absorption modeling of n
        trajectories
    nevents : int
        number of scattering events
    Methods
    -------
    absorb(mu_abs, step_size)
        calculate absorption at each scattering event with given absorption 
        coefficient and step size.
    scatter(sintheta, costheta, sinphi, cosphi)
        calculate directions of propagation after each scattering event with
        given randomly sampled scattering and azimuthal angles.
    move(mu_scat)
        calculate new positions of the trajectory with given scattering 
        coefficient, obtained from either Mie theory or the single scattering 
        model.
    plot_coord(ntraj, three_dim=False)
        plot positions of trajectories as a function of number scattering
        events.
    """

    def __init__(self, position, direction, weight):
        """
        Constructor for Trajectory object.
        Attributes
        ----------
        position : see Class attributes
            Dimensions of (3, nevents+1, number of trajectories)
        direction : see Class attributes
            Dimensions of (3, nevents, number of trajectories)
        weight : see Class attributes
            Dimensions of (nevents, number of trajectories)
        """

        self.position = position
        self.direction = direction
        self.weight = weight

    @property
    def nevents(self):
        return self.weight.shape[0]

    def absorb(self, mu_abs, step_size):
        """
        Calculates absorption of photon packet after each scattering event.
        Absorption is modeled as a reduction of a photon packet's weight
        every time it gets scattered using Beer-Lambert's law.
        Parameters
        ----------
        mu_abs : ndarray (structcol.Quantity [1/length])
            Absorption coefficient of packet 
        step_size: ndarray (structcol.Quantity [length])
            Step size of packet (sampled from scattering lengths).
        """
        
        # beer lambert
        weight = np.exp(-mu_abs*np.cumsum(step_size[:,:], axis=0))
        
        self.weight = sc.Quantity(weight)


    def scatter(self, sintheta, costheta, sinphi, cosphi):
        """
        Calculates the directions of propagation (or direction cosines) after
        scattering.
        At a scattering event, a photon packet adopts a new direction of
        propagation, which is randomly sampled from the phase function.
        Parameters
        ----------
        sintheta, costheta, sinphi, cosphi : array_like
            Sines and cosines of scattering (theta) and azimuthal (phi) angles
            sampled from the phase function. Theta and phi are angles that are
            defined with respect to the previous corresponding direction of
            propagation. Thus, they are defined in a local spherical coordinate
            system. All have dimensions of (nevents, ntrajectories).
        """

        kn = self.direction.magnitude

        # Calculate the new x, y, z coordinates of the propagation direction
        # using the following equations, which can be derived by using matrix
        # operations to perform a rotation about the y-axis by angle theta
        # followed by a rotation about the z-axis by angle phi
        for n in np.arange(1,self.nevents):
            kx = ((kn[0,n-1,:]*costheta[n-1,:] + kn[2,n-1,:]*sintheta[n-1,:])*
                  cosphi[n-1,:]) - kn[1,n-1,:]*sinphi[n-1,:]

            ky = ((kn[0,n-1,:]*costheta[n-1,:] + kn[2,n-1,:]*sintheta[n-1,:])*
                  sinphi[n-1,:]) + kn[1,n-1,:]*cosphi[n-1,:]

            kz = -kn[0,n-1,:]*sintheta[n-1,:] + kn[2,n-1,:]*costheta[n-1,:]

            kn[:,n,:] = kx, ky, kz

        # Update all the directions of the trajectories
        self.direction = sc.Quantity(kn, self.direction.units)


    def move(self, step):
        """
        Calculates positions of photon packets in all the trajectories.
        After each scattering event, the photon packet gets a new position
        based on the previous position, the step size, and the direction of
        propagation.
        Parameters
        ----------
        step : ndarray (structcol.Quantity [length])
            Step sizes between scattering events in each of the trajectories.
        """

        displacement = self.position
        displacement[:, 1:, :] = step * self.direction

        # The array of positions is a cumulative sum of all of the
        # displacements
        self.position[0] = np.cumsum(displacement[0,:,:], axis=0)
        self.position[1] = np.cumsum(displacement[1,:,:], axis=0)
        self.position[2] = np.cumsum(displacement[2,:,:], axis=0)


    def plot_coord(self, ntraj, three_dim=False):
        """
        Plots the cartesian coordinates of the trajectories as a function of
        the number of scattering events.
        Parameters
        ----------
        ntraj : int
            Number of trajectories.
        three_dim : bool
            If True, it plots the trajectories' coordinates in 3D.
        """

        colormap = plt.cm.gist_ncar
        colors = itertools.cycle([colormap(i) for i in
                                  np.linspace(0, 0.9, ntraj)])

        f, ax = plt.subplots(3, figsize=(8,17), sharex=True)

        ax[0].plot(np.arange(len(self.position[0,:,0])),
                   self.position[0,:,:], '-')
        ax[0].set_title('Positions during trajectories')
        ax[0].set_ylabel('x (' + str(self.position.units) + ')')

        ax[1].plot(np.arange(len(self.position[1,:,0])),
                   self.position[1,:,:], '-')
        ax[1].set_ylabel('y (' + str(self.position.units) + ')')

        ax[2].plot(np.arange(len(self.position[2,:,0])),
                   self.position[2,:,:], '-')
        ax[2].set_ylabel('z (' + str(self.position.units) + ')')
        ax[2].set_xlabel('scattering event')

        if three_dim == True:
            fig = plt.figure(figsize = (8,6))
            ax3D = fig.add_subplot(111, projection='3d')
            ax3D.set_xlabel('x (' + str(self.position.units) + ')')
            ax3D.set_ylabel('y (' + str(self.position.units) + ')')
            ax3D.set_zlabel('z (' + str(self.position.units) + ')')
            ax3D.set_title('Positions during trajectories')

            for n in np.arange(ntraj):
                ax3D.scatter(self.position[0,:,n], self.position[1,:,n],
                             self.position[2,:,n], color=next(colors))


def select_events(inarray, events):
    '''
    Selects the items of inarray according to event coordinates
    
    Parameters
    ----------
    inarray: 2D array
        Should have axes corresponding to events, trajectories
    events: 1D array
        Should have length corresponding to ntrajectories.
        Non-zero entries correspond to the event of interest
    
    Returns
    -------
    1D array: contains only the elements of inarray corresponding to non-zero events values.
    '''
    valid_events = (events > 0)
    ev = events[valid_events].astype(int) - 1
    tr = np.where(valid_events)[0]

    #want output of the same form as events
    outarray = np.zeros(len(events))
    outarray[valid_events] = inarray[ev, tr]
    if isinstance(inarray, sc.Quantity):
        outarray = sc.Quantity(outarray, inarray.units)
    return outarray

def get_angles(kz, indices):
    '''
    Returns specified angles (relative to normal) from kz components
    Parameters
    ----------
    kz: 2D array
        kz values, with axes corresponding to events, trajectories
    indices: 1D array
        Length ntraj. Values represent events of interest in each trajectory
    Returns
    -------
    1D array of pint quantities (length Ntraj)
    '''
    # select scattering events resulted in exit
    cosz = select_events(kz, indices)
    # calculate angle to normal from cos_z component (only want magnitude)
    return sc.Quantity(np.arccos(np.abs(cosz)),'')

def fresnel_pass_frac(kz, indices, n_before, n_inside, n_after):
    '''
<<<<<<< HEAD
    Returns weights of interest reduced by fresnel reflection
=======
    Returns weights of interest reduced by fresnel reflection across two interfaces,
    For example passing through a coverslip.

>>>>>>> 5ffa7980
    Parameters
    ----------
    kz: 2D array
        kz values, with axes corresponding to events, trajectories
    indices: 1D array
        Length ntraj. Values represent events of interest in each trajectory
    n_before: float
        Refractive index of the medium light is coming from
    n_inside: float
        Refractive index of the boundary material (e.g. glass coverslip)
    n_after: float
        Refractive index of the medium light is going to
    Returns
    -------
    1D array of length Ntraj
    '''
    #Allow single interface by passing in None as n_inside
    if n_inside is None:
        n_inside = n_before

    #find angles before
    theta_before = get_angles(kz, indices)

    #find angles inside
    theta_inside = refraction(theta_before, n_before, n_inside)

    #find fraction passing through both interfaces
    trans_s1, trans_p1 = model.fresnel_transmission(n_before, n_inside, theta_before) # before -> inside
    trans_s2, trans_p2 = model.fresnel_transmission(n_inside, n_after, theta_inside)  # inside -> after
    fresnel_trans = (trans_s1 + trans_p1)*(trans_s2 + trans_p2)/4.

    #find fraction reflected off both interfaces before transmission
    refl_s1, refl_p1 = model.fresnel_reflection(n_inside, n_after, theta_inside)  # inside -> after
    refl_s2, refl_p2 = model.fresnel_reflection(n_inside, n_before, theta_inside) # inside -> before
    fresnel_refl = (refl_s1 + refl_p1)*(refl_s2 + refl_p2)/4.

    #Any number of higher order reflections off the two interfaces
    #Use converging geometric series 1+a+a**2+a**3...=1/(1-a)
    return fresnel_trans/(1-fresnel_refl+eps)

def detect_correct(kz, weights, indices, n_before, n_after, thresh_angle):
    '''
    Returns weights of interest within detection angle
    Parameters
    ----------
    kz: 2D array
        kz values, with axes corresponding to events, trajectories
    weights: 2D array
        weights values, with axes corresponding to events, trajectories
    indices: 1D array
        Length ntraj. Values represent events of interest in each trajectory
    n_before: float
        Refractive index of the medium light is coming from
    n_after: float
        Refractive index of the medium light is going to
    thresh_angle: float
        Detection angle to compare with output angles
    Returns
    -------
    1D array of length Ntraj
    '''

    # find angles when crossing interface
    theta = refraction(get_angles(kz, indices), n_before, n_after)
    theta[np.isnan(theta)] = np.inf # this avoids a warning

    # choose only the ones inside detection angle
    filter_weights = weights.copy()
    filter_weights[theta > thresh_angle] = 0
    return filter_weights

def refraction(angles, n_before, n_after):
    '''
    Returns angles after refracting through an interface
    Parameters
    ----------
    angles: float or array of floats
        angles relative to normal before the interface
    n_before: float
        Refractive index of the medium light is coming from
    n_after: float
        Refractive index of the medium light is going to
    '''

    snell = n_before / n_after * np.sin(angles)
    snell[abs(snell) > 1] = np.nan # this avoids a warning
    return np.arcsin(snell)

def calc_refl_trans(trajectories, z_low, cutoff, n_medium, n_sample,
                    n_front=None, n_back=None, detection_angle=np.pi/2):
    """
    Counts the fraction of reflected and transmitted trajectories after a cutoff.
    Identifies which trajectories are reflected or transmitted, and at which
    scattering event. Includes Fresnel reflection correction. Then
    counts the fraction of reflected trajectories that are detected.
    Parameters
    ----------
    trajectories : Trajectory object
        Trajectory object of which the reflection is to be calculated.
    z_low : float (structcol.Quantity [length])
        Initial z-position that defines the beginning of the simulated sample.
        Should be set to 0.
    cutoff : float (structcol.Quantity [length])
        Final z-cutoff that determines the effective thickness of the simulated
        sample.
    n_medium : float (structcol.Quantity [dimensionless] or 
        structcol.refractive_index object)
        Refractive index of the medium.
    n_sample : float (structcol.Quantity [dimensionless] or 
        structcol.refractive_index object)
        Refractive index of the sample.
    n_front : float (structcol.Quantity [dimensionless] or 
        structcol.refractive_index object)
        Refractive index of the front cover of the sample (default None)
    n_back : float (structcol.Quantity [dimensionless] or 
        structcol.refractive_index object)
        Refractive index of the back cover of the sample (default None)
    detection_angle : float
        Range of angles of detection. Only the packets that come out of the
        sample within this range will be detected and counted. Should be
        0 < detection_angle <= pi/2, where 0 means that no angles are detected,
        and pi/2 means that all the backscattering angles are detected.
    Returns
    -------
    reflectance: float
        Fraction of reflected trajectories, including the Fresnel correction
        but not considering the range of the detector.
    transmittance: float
        Fraction of transmitted trajectories, including the Fresnel correction
        but not considering the range of the detector.
    Note: absorbance by the sample can be found by 1 - reflectance - transmittance
    """
    # set up the values we need as numpy arrays
    z = trajectories.position[2]
    if isinstance(z, sc.Quantity):
        z = z.to('um').magnitude
    kx, ky, kz = trajectories.direction
    if isinstance(kx, sc.Quantity):
        kx = kx.magnitude
        ky = ky.magnitude
        kz = kz.magnitude
    weights = trajectories.weight
    if isinstance(weights, sc.Quantity):
        weights = weights.magnitude
    if isinstance(z_low, sc.Quantity):
        z_low = z_low.to('um').magnitude
    if isinstance(cutoff, sc.Quantity):
        cutoff = cutoff.to('um').magnitude

    ntraj = z.shape[1]

    # rescale z in terms of integer numbers of sample thickness
    z_floors = np.floor((z - z_low)/(cutoff - z_low))

    # potential exits whenever trajectories cross any boundary
    potential_exits = ~(np.diff(z_floors, axis = 0)==0)

    # find all kz with magnitude large enough to exit
    no_tir = abs(kz) > np.cos(np.arcsin(n_medium / n_sample))

    # exit in positive direction (transmission) iff crossing odd boundary
    pos_dir = np.mod(z_floors[:-1]+1*(z_floors[1:]>z_floors[:-1]), 2).astype(bool)

    # construct boolean arrays of all valid exits in pos & neg directions
    high_bool = potential_exits & no_tir & pos_dir
    low_bool = potential_exits & no_tir & ~pos_dir

    # find first valid exit of each trajectory in each direction
    # note we convert to 2 1D arrays with len = Ntraj
    # need vstack to reproduce earlier behaviour:
    # an initial row of zeros is used to distinguish no events case
    low_event = np.argmax(np.vstack([np.zeros(ntraj),low_bool]), axis=0)
    high_event = np.argmax(np.vstack([np.zeros(ntraj),high_bool]), axis=0)

    # find all trajectories that did not exit in each direction
    no_low_exit = (low_event == 0)
    no_high_exit = (high_event == 0)

    # find positions where low_event is less than high_event
    # note that either < or <= would work here. They are only equal if both 0.
    low_smaller = (low_event < high_event)

    # find all trajectory outcomes
    # note ambiguity for trajectories that did not exit in a given direction
    low_first = no_high_exit | low_smaller
    high_first = no_low_exit | (~low_smaller)
    never_exit = no_low_exit & no_high_exit

    # find where each trajectory first exits
    refl_indices = low_event * low_first
    trans_indices = high_event * high_first
    stuck_indices = never_exit * (z.shape[0]-1)

    # calculate initial weights that actually enter the sample after fresnel
    init_weight = weights[0]
    init_dir = np.cos(refraction(get_angles(kz, np.ones(ntraj)), n_sample, n_medium))
    # init_dir is reverse-corrected for refraction. = kz before medium/sample interface
    inc_fraction = fresnel_pass_frac(np.array([init_dir]), np.ones(ntraj), n_medium, n_front, n_sample)

    # calculate outcome weights from all trajectories
    refl_weights = inc_fraction * select_events(weights, refl_indices)
    trans_weights = inc_fraction * select_events(weights, trans_indices)
    stuck_weights = inc_fraction * select_events(weights, stuck_indices)
    absorb_weights = inc_fraction * init_weight - refl_weights - trans_weights - stuck_weights

    # warn user if too many trajectories got stuck
    stuck_frac = np.sum(stuck_weights) / np.sum(inc_fraction * init_weight) * 100
    stuck_traj_warn = " \n{0}% of trajectories did not exit the sample. Increase Nevents to improve accuracy.".format(str(int(stuck_frac)))
    if stuck_frac >= 20: warnings.warn(stuck_traj_warn)

    # correct for non-TIR fresnel reflection upon exiting
    reflected = refl_weights * fresnel_pass_frac(kz, refl_indices, n_sample, n_front, n_medium)
    transmitted = trans_weights * fresnel_pass_frac(kz, trans_indices, n_sample, n_back, n_medium)
    refl_fresnel = refl_weights - reflected
    trans_fresnel = trans_weights - transmitted

    # find fraction of known outcomes that are successfully transmitted or reflected
    known_outcomes = np.sum(absorb_weights + reflected + transmitted)
    refl_frac = np.sum(reflected) / known_outcomes
    trans_frac = np.sum(transmitted) / known_outcomes
    
    # need to distribute ambiguous trajectory weights.
    # stuck are 50/50 reflected/transmitted since they are randomized.
    # non-TIR fresnel are treated as new trajectories at the appropriate interface.
    # This means reversed R/T ratios for fresnel reflection at transmission interface.
    extra_refl = refl_fresnel * refl_frac + trans_fresnel * trans_frac + stuck_weights * 0.5
    extra_trans = trans_fresnel * refl_frac + refl_fresnel * trans_frac + stuck_weights * 0.5

    # correct for effect of detection angle upon leaving sample
    inc_refl = init_weight * (1 - inc_fraction) # fresnel reflection incident on sample
    inc_refl = detect_correct(np.array([init_dir]), inc_refl, np.ones(ntraj), n_medium, n_medium, detection_angle)
    trans_detected = detect_correct(kz, transmitted, trans_indices, n_sample, n_medium, detection_angle)
    refl_detected = detect_correct(kz, reflected, refl_indices, n_sample, n_medium, detection_angle)
    trans_det_frac = np.max([np.sum(trans_detected),eps]) / np.max([np.sum(transmitted), eps])
    refl_det_frac = np.max([np.sum(refl_detected),eps]) / np.max([np.sum(reflected), eps]) 

    # calculate transmittance and reflectance for each trajectory (in terms of trajectory weights)
    transmittance = trans_detected + extra_trans * trans_det_frac
    reflectance = refl_detected + extra_refl * refl_det_frac + inc_refl

    #calculate mean reflectance and transmittance for all trajectories
    return (np.sum(reflectance)/np.sum(init_weight), np.sum(transmittance/np.sum(init_weight)))    

def calc_reflection_sphere(x, y, z, ntraj, n_matrix, n_sample, kx, ky, kz,
                           radius):
    """
    Counts the fraction of reflected trajectories for a photonic glass with a
    spherical boundary.
    Identifies which trajectories are reflected or transmitted, and at which
    scattering event. Then counts the fraction of reflected trajectories.
    Parameters
    ----------
    x, y, z : array_like (structcol.Quantity [length])
        x, y, z-coordinates of position array.
    ntraj : int
        Number of trajectories.
    n_matrix : float
        Refractive index of the matrix.
    n_sample : float
        Refractive index of the sample.
    kx, ky, kz : array_like (structcol.Quantity [dimensionless])
        x, y, and z components of the direction cosines.
    radius : float
        radius of spherical boundary
    Returns
    ----------
    R_fraction : float
        Fraction of reflected trajectories.
    """
    #TODO this code has not been vectorized like the non-spherical case above
    refl_row_indices = []
    refl_col_indices = []
    trans_row_indices = []
    trans_col_indices = []

    def cutoff(x,y):
        if (x**2 + y**2) < radius**2:
            return radius + np.sqrt(radius**2 - x**2 - y**2)
        else:
            return radius

    def z_low(x,y):
        if (x**2 + y**2) < radius**2:
            return radius - np.sqrt(radius**2 - x**2 - y**2)
        else:
            return radius

    # For each trajectory, find the first scattering event after which the
    # packet exits the system by either getting reflected (z-coord < z_low) or
    # transmitted (z-coord > cutoff):

    for tr in np.arange(ntraj):
        x_tr = x[:,tr]
        y_tr = y[:,tr]
        z_tr = z[:,tr]
        kz_tr = kz[:,tr]

        # If there are any z-positions in the trajectory that are larger
        # than the cutoff (which means the packet has been transmitted), then
        # find the index of the first scattering event at which this happens.
        # If no packet gets transmitted, then leave as NaN.

        #if any(x_tr**2 + y_tr**2 + z_tr**2 > radius):


        for i in range(0,len(z_tr)):
            if z_tr[i] > cutoff(x_tr[i], y_tr[i]):
                trans_row = i
                break
            else:
                trans_row = np.NaN

        # If there are any z-positions in the trajectory that are smaller
        # than z_low (which means the packet has been reflected), then find
        # the index of the first scattering event at which this happens.
        # If no packet gets reflected, then leave as NaN.
        for i in range(0,len(z_tr)):
            if i > 0: # there will not be reflection before first event
                if z_tr[i] < z_low(x_tr[i], y_tr[i]) and kz_tr[i-1]<0:
                    refl_row = i
                    break
                else:
                    refl_row = np.NaN
        # If a packet got transmitted but not reflected in the trajectory,
        # then append the index at which it gets transmitted
        if (type(trans_row) == int and type(refl_row) != int):
            trans_row_indices.append(trans_row)
            trans_col_indices.append(tr)

        # If a packet got reflected but not transmitted in the trajectory,
        # then append the index at which it gets reflected
        if (type(refl_row) == int and type(trans_row) != int):
            refl_row_indices.append(refl_row)
            refl_col_indices.append(tr)

        # If a packet gets both reflected and transmitted, choose whichever
        # happens first
        if (type(trans_row) == int and type(refl_row) == int):
            if trans_row < refl_row:
                trans_row_indices.append(trans_row)
                trans_col_indices.append(tr)
            if trans_row < trans_row:
                refl_row_indices.append(refl_row)
                refl_col_indices.append(tr)

    # create arrays from reflection row and column lists
    #refl_event = np.array(refl_row_indices)-1
    #refl_traj = np.array(refl_col_indices)

    # TODO: add fresnel correction for sphere instead of just for plane
    # calculate fresnel reflectances

    #refl_indices = np.zeros(ntraj)
    #refl_indices[refl_traj] = refl_event

#    refl_fresnel_1, refl_fresnel_2 = fresnel_refl(n_sample, n_matrix, kz, refl_indices)

    # calculate reflected fraction
    refl_fraction = np.array(len(refl_row_indices)) / ntraj
    #refl_fraction = refl_fresnel_1 + (refl_fraction - refl_fresnel_2)*(1- refl_fresnel_1)

    return refl_fraction


def initialize(nevents, ntraj, n_medium, n_sample, seed=None, incidence_angle=0.):

    """
    Sets the trajectories' initial conditions (position, direction, and weight).
    The initial positions are determined randomly in the x-y plane (the initial
    z-position is at z = 0). The default initial propagation direction is set to
    be kz = 1, meaning that the photon packets point straight down in z. The 
    initial weight is currently determined to be a value of choice.
    Parameters
    ----------
    nevents : int
        Number of scattering events
    ntraj : int
        Number of trajectories
    n_medium : float (structcol.Quantity [dimensionless] or 
        structcol.refractive_index object)
        Refractive index of the medium.
    n_sample : float (structcol.Quantity [dimensionless] or 
        structcol.refractive_index object)
        Refractive index of the sample.
    seed : int or None
        If seed is int, the simulation results will be reproducible. If seed is
        None, the simulation results are actually random.
    incidence_angle : float
        Maximum value for theta when it incides onto the sample.
        Should be between 0 and pi/2.
    Returns
    -------
    r0 : array_like (structcol.Quantity [length])
        Initial position.
    k0 : array_like (structcol.Quantity [dimensionless])
        Initial direction of propagation.
    weight0 : array_like (structcol.Quantity [dimensionless])
        Initial weight.
    """

    if seed is not None:
        np.random.seed([seed])

    # Initial position. The position array has one more row than the direction
    # and weight arrays because it includes the starting positions on the x-y
    # plane
    r0 = np.zeros((3, nevents+1, ntraj))
    r0[0,0,:] = random((1,ntraj))
    r0[1,0,:] = random((1,ntraj))

    # Create an empty array of the initial direction cosines of the right size
    k0 = np.zeros((3, nevents, ntraj))

    # Random sampling of azimuthal angle phi from uniform distribution [0 -
    # 2pi] for the first scattering event
    rand_phi = random((1,ntraj))
    phi = 2*np.pi*rand_phi
    sinphi = np.sin(phi)
    cosphi = np.cos(phi)

    # Random sampling of scattering angle theta from uniform distribution [0 -
    # pi] for the first scattering event
    rand_theta = random((1,ntraj))
    theta = rand_theta * incidence_angle

    # Refraction of incident light upon entering sample
    theta = refraction(theta, n_medium, n_sample)
    sintheta = np.sin(theta)
    costheta = np.cos(theta)

    # Fill up the first row (corresponding to the first scattering event) of the
    # direction cosines array with the randomly generated angles:
    # kx = sintheta * cosphi
    # ky = sintheta * sinphi
    # kz = costheta
    k0[0,0,:] = sintheta * cosphi
    k0[1,0,:] = sintheta * sinphi
    k0[2,0,:] = costheta

    # Initial weight
    weight0 = np.zeros((nevents, ntraj))
    weight0[:,:] = 1.

    return r0, k0, weight0


def initialize_sphere(nevents, ntraj, radius, seed=None, initial_weight = 1):
    """
    Sets the trajectories' initial conditions (position, direction, and weight).
    The initial positions are determined randomly in the x-y plane (the initial
    z-position is at z = 0). The initial propagation direction is set to be 1
    at z, meaning that the photon packets point straight down in z. The initial
    weight is currently determined to be a value of choice.
    Parameters
    ----------
    nevents : int
        Number of scattering events
    ntraj : int
        Number of trajectories
    radius: float
        radius of the bounding sphere
    seed : int or None
        If seed is int, the simulation results will be reproducible. If seed is
        None, the simulation results are actually random.
    Returns
    ----------
    r0 : array_like (structcol.Quantity [length])
        Initial position.
    k0 : array_like (structcol.Quantity [dimensionless])
        Initial direction of propagation.
    weight0 : array_like (structcol.Quantity [dimensionless])
        Initial weight.
    """

    if seed is not None:
        np.random.seed([seed])

    # Initial position. The position array has one more row than the direction
    # and weight arrays because in includes the starting positions on the x-y
    # plane
    r0 = np.zeros((3, nevents+1, ntraj))
    r = radius.magnitude*random((1,ntraj))
    t = 2*np.pi*random((1,ntraj))
    r0[0,0,:] = r*np.cos(t)
    r0[1,0,:] = r*np.sin(t)
    r0[2,0,:] = radius.magnitude-np.sqrt(radius.magnitude**2 -
                                         r0[0,0,:]**2 - r0[1,0,:]**2)

    # Initial direction
    k0 = np.zeros((3, nevents, ntraj))
    k0[2,0,:] = 1. - eps

    # Initial weight
    weight0 = np.zeros((nevents, ntraj))
    weight0[0,:] = initial_weight

    return r0, k0, weight0


def calc_scat(radius, n_particle, n_sample, volume_fraction, wavelen,
              phase_mie=False, mu_scat_mie=False):
    """
    Calculates the phase function and scattering coefficient from either the
    single scattering model or Mie theory. Calculates the absorption coefficient
    from Mie theory.
    Parameters
    ----------
    radius : float (structcol.Quantity [length])
        Radius of scatterer.
    n_particle : float (structcol.Quantity [dimensionless] or 
        structcol.refractive_index object)
        Refractive index of the particle.
    n_sample : float (structcol.Quantity [dimensionless] or 
        structcol.refractive_index object)
        Refractive index of the sample.
    volume_fraction : float (structcol.Quantity [dimensionless])
        Volume fraction of the sample.
    wavelen : float (structcol.Quantity [length])
        Wavelength of light in vacuum.
    phase_mie : bool
        If True, the phase function is calculated from Mie theory. If False
        (default), it is calculated from the single scattering model, which
        includes a correction for the structure factor
    mu_scat_mie : bool
        If True, the scattering coefficient is calculated from Mie theory. If 
        False, it is calculated from the single scattering model
    Returns
    -------
    p : array_like (structcol.Quantity [dimensionless])
        Phase function from either Mie theory or single scattering model.
    mu_scat : float (structcol.Quantity [1/length])
        Scattering coefficient from either Mie theory or single scattering model.
    mu_abs : float (structcol.Quantity [1/length])
        Absorption coefficient from Mie theory.
    Notes
    -----
    The phase function is given by:
        p = diff. scatt. cross section / cscat
    The single scattering model calculates the differential cross section and
    the total cross section. If we choose to calculate these from Mie theory:
        diff. scat. cross section = S11 / k^2
        p = S11 / (k^2 * cscat)
        (Bohren and Huffmann, chapter 13.3)
    """
    
    # Scattering angles (typically from a small angle to pi). A non-zero small 
    # angle is needed because in the single scattering model, if the analytic 
    # formula is used, S(q=0) returns nan. To prevent any errors or warnings, 
    # set the minimum value of angles to be a small value, such as 0.01.
    min_angle = 0.01            
    angles = sc.Quantity(np.linspace(min_angle,np.pi, 200), 'rad') 

    number_density = 3.0 * volume_fraction / (4.0 * np.pi * radius**3)
    ksquared = (2 * np.pi *n_sample / wavelen)**2
    m = index_ratio(n_particle, n_sample)
    x = size_parameter(wavelen, n_sample, radius)

    # Calculate the absorption coefficient from Mie theory
    ## Use wavelen/n_sample: wavelength of incident light *in media*
    ## (usually this would be the wavelength in the effective index of the
    ## particle-matrix composite)
    cross_sections = mie.calc_cross_sections(m, x, wavelen/n_sample)
    cabs = cross_sections[2]
    
    mu_abs = (cabs * number_density)

    # If phase_mie is set to True, calculate the phase function from Mie theory
    if phase_mie == True:
        S2squared, S1squared = mie.calc_ang_dist(m, x, angles)
        S11 = (S1squared + S2squared)/2
        cscat = cross_sections[0]
        p = S11 / (ksquared * cscat)

    # Calculate the differential and total cross sections from the single
    # scattering model
    diff_sigma_par, diff_sigma_per = \
        model.differential_cross_section(m, x, angles, volume_fraction)
    sigma_total_par = model._integrate_cross_section(diff_sigma_par,
                                                     1.0/ksquared, angles)
    sigma_total_perp = model._integrate_cross_section(diff_sigma_per,
                                                      1.0/ksquared, angles)
    sigma_total = (sigma_total_par + sigma_total_perp)/2.0

    # If phase_mie is set to False, use the phase function from the model
    if phase_mie == False:
        p = (diff_sigma_par + diff_sigma_per)/(ksquared * 2 * sigma_total)

    # If mu_scat_mie is set to True, use the scattering coeff from Mie theory
    if mu_scat_mie == True:
        cscat = cross_sections[0]
        mu_scat = cscat * number_density

    # If mu_scat_mie is set to False, use the scattering coeff from the model
    if mu_scat_mie == False:
        mu_scat = number_density * sigma_total

    # Here, the resulting units of mu_scat and mu_abs are nm^2/um^3. Thus, we 
    # simplify the units to 1/um 
    mu_scat = mu_scat.to('1/um')
    mu_abs = mu_abs.to('1/um')
    
    return p, mu_scat, mu_abs


def sample_angles(nevents, ntraj, p):
    """
    Samples azimuthal angles (phi) from uniform distribution, and scattering
    angles (theta) from phase function distribution.
    Parameters
    ----------
    nevents : int
        Number of scattering events.
    ntraj : int
        Number of trajectories.
    p : array_like (structcol.Quantity [dimensionless])
        Phase function values returned from 'phase_function'.
    Returns
    -------
    sintheta, costheta, sinphi, cosphi, theta, phi : ndarray
        Sampled azimuthal and scattering angles, and their sines and cosines.
    """
    
    # Scattering angles for the phase function calculation (typically from 0 to 
    # pi). A non-zero minimum angle is needed because in the single scattering 
    # model, if the analytic formula is used, S(q=0) returns nan.
    min_angle = 0.01            
    angles = sc.Quantity(np.linspace(min_angle,np.pi, 200), 'rad')   

    # Random sampling of azimuthal angle phi from uniform distribution [0 -
    # 2pi]
    rand = np.random.random((nevents,ntraj))
    phi = 2*np.pi*rand
    sinphi = np.sin(phi)
    cosphi = np.cos(phi)

    # Random sampling of scattering angle theta
    prob = p * np.sin(angles)*2*np.pi    # prob is integral of p in solid angle
    prob_norm = prob/sum(prob)           # normalize to make it add up to 1

    theta = np.array([np.random.choice(angles, ntraj, p = prob_norm)
                      for i in range(nevents)])
    sintheta = np.sin(theta)
    costheta = np.cos(theta)

    return sintheta, costheta, sinphi, cosphi, theta, phi


def sample_step(nevents, ntraj, mu_abs, mu_scat):
    """
    Samples step sizes from exponential distribution.
    Parameters
    ----------
    nevents : int
        Number of scattering events.
    ntraj : int
        Number of trajectories.
    mu_abs : float (structcol.Quantity [1/length])
        Absorption coefficient.
    mu_scat : float (structcol.Quantity [1/length])
        Scattering coefficient.
    Returns
    -------
    step : ndarray
        Sampled step sizes for all trajectories and scattering events.
    """
    # Calculate total extinction coefficient
    mu_total = mu_abs + mu_scat

    # Generate array of random numbers from 0 to 1
    rand = np.random.random((nevents,ntraj))

    step = -np.log(1.0-rand) / mu_total

    return step<|MERGE_RESOLUTION|>--- conflicted
+++ resolved
@@ -309,13 +309,9 @@
 
 def fresnel_pass_frac(kz, indices, n_before, n_inside, n_after):
     '''
-<<<<<<< HEAD
-    Returns weights of interest reduced by fresnel reflection
-=======
     Returns weights of interest reduced by fresnel reflection across two interfaces,
     For example passing through a coverslip.
 
->>>>>>> 5ffa7980
     Parameters
     ----------
     kz: 2D array
