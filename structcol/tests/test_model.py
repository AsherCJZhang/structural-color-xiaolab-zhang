# Copyright 2016, Vinothan N. Manoharan
#
# This file is part of the structural-color python package.
#
# This package is free software: you can redistribute it and/or modify it under
# the terms of the GNU General Public License as published by the Free Software
# Foundation, either version 3 of the License, or (at your option) any later
# version.
#
# This package is distributed in the hope that it will be useful, but WITHOUT
# ANY WARRANTY; without even the implied warranty of MERCHANTABILITY or FITNESS
# FOR A PARTICULAR PURPOSE. See the GNU General Public License for more
# details.
#
# You should have received a copy of the GNU General Public License along with
# this package. If not, see <http://www.gnu.org/licenses/>.
"""
Tests for the single-scattering model (in structcol/model.py)

.. moduleauthor:: Vinothan N. Manoharan <vnm@seas.harvard.edu>
"""

from .. import Quantity, ureg, q, index_ratio, size_parameter, np, mie, model
from .. import refractive_index as ri
from nose.tools import assert_raises, assert_equal
from numpy.testing import assert_almost_equal, assert_array_almost_equal
from pint.errors import DimensionalityError
import pytest

def test_fresnel():
    # test the fresnel reflection and transmission coefficients
    n1 = Quantity(1.00, '')
    n2 = Quantity(1.5, '')

    # quantities calculated from
    # http://www.calctool.org/CALC/phys/optics/reflec_refrac
    rpar, rperp = model.fresnel_reflection(n1, n2, Quantity('0 deg'))
    assert_almost_equal(rpar, 0.04)
    assert_almost_equal(rperp, 0.04)
    rpar, rperp = model.fresnel_reflection(n1, n2, Quantity('45 deg'))
    assert_almost_equal(rpar, 0.00846646)
    assert_almost_equal(rperp, 0.0920134)

    # test total internal reflection
    rpar, rperp = model.fresnel_reflection(n2, n1, Quantity('45 deg'))
    assert_equal(rpar, 1.0)
    assert_equal(rperp, 1.0)

    # test no total internal reflection (just below critical angle)
    rpar, rperp = model.fresnel_reflection(n2, n1, Quantity('41.810 deg'))
    assert_almost_equal(rpar, 0.972175, decimal=6)
    assert_almost_equal(rperp, 0.987536, decimal=6)

    # test vectorized computation
    angles = Quantity(np.linspace(0, 180., 19), 'deg')
    # check for value error
    assert_raises(ValueError, model.fresnel_reflection, n2, n1, angles)
    angles = Quantity(np.linspace(0, 90., 10), 'deg')
    rpar, rperp = model.fresnel_reflection(n2, n1, angles)
    rpar_std = np.array([0.04, 0.0362780, 0.0243938, 0.00460754, 0.100064, 1.0,
                         1.0, 1.0, 1.0, 1])
    rperp_std = np.array([0.04, 0.0438879, 0.0590632, 0.105773, 0.390518, 1.0,
                         1.0, 1.0, 1.0, 1.0])
    assert_array_almost_equal(rpar, rpar_std)
    assert_array_almost_equal(rperp, rperp_std)

    # test transmission
    tpar, tperp = model.fresnel_transmission(n2, n1, angles)
    tpar_std = 1.0-rpar_std
    tperp_std = 1.0-rperp_std
    assert_array_almost_equal(tpar, tpar_std)
    assert_array_almost_equal(tperp, tperp_std)

def test_theta_refraction():
    # test that the detection angles theta are refracted correctly at the 
    # medium-sample interface. When n_sample < n_medium, the scattered angles 
    # in the reflection hemisphere (90-180 deg) are refracted at the interface
    # into a smaller range of angles (>90-180 deg). This test checks that the 
    # the reflectance is close to 0 when the angles between theta_min and 
    # theta_max are outside the range of refracted scattered angles. 
    incident_angle = Quantity('0 deg')   
    wavelength = Quantity(500, 'nm')
    radius = Quantity('100 nm')   
    volume_fraction = Quantity(0.5, '')
    n_particle = Quantity(1.0, '')
    n_matrix = Quantity(1.0, '')
    n_medium = Quantity(2.0, '')
    theta_min = Quantity(np.pi/2,'deg')
    
    # set theta_max to be slightly smaller than the theta corresponding to 
    # total internal reflection (calculated manually to be 2.61799388)
    theta_max = Quantity(2.617,'deg')  
    refl1, _, _, _, _ = model.reflection(n_particle, n_matrix, n_medium, 
                                         wavelength, radius, volume_fraction,  
                                         theta_min=theta_min, 
                                         theta_max=theta_max, 
                                         structure_type=None)
    # try a different range of thetas (but keeping theta_max < total internal
    # reflection angle)
    theta_max = Quantity(2.,'deg')  
    refl2, _, _, _, _ = model.reflection(n_particle, n_matrix, n_medium, 
                                         wavelength, radius, volume_fraction,  
                                         theta_min=theta_min, 
                                         theta_max=theta_max, 
                                         structure_type=None)
    
    # the reflection should be zero plus the fresnel reflection term    
    n_sample = ri.n_eff(n_particle, n_matrix, volume_fraction)
    r_fresnel = model.fresnel_reflection(n_medium, n_sample, incident_angle)
    r_fresnel_avg = (r_fresnel[0] + r_fresnel[1])/2
    
    assert_almost_equal(refl1, r_fresnel_avg)
    assert_almost_equal(refl2, r_fresnel_avg)
    assert_almost_equal(refl1, refl2)

def test_differential_cross_section():
    # Test that the differential cross sections for non-core-shell particles 
    # and core-shells are the same at low volume fractions, assuming that the 
    # particle diameter of the non-core-shells is the same as the core 
    # diameter in the core-shells
    
    #n_sample = Quantity(1.5, '')
    n_matrix = Quantity(1.0, '')
    wavelen = Quantity('500 nm')
    angles = Quantity(np.linspace(np.pi/2, np.pi, 200), 'rad')
    
    # Differential cross section for non-core-shells
    radius = Quantity('100 nm')    
    n_particle = Quantity(1.5, '')
    volume_fraction = Quantity(0.0001, '')              # IS VF TOO LOW?
    n_sample = ri.n_eff(n_particle, n_matrix, volume_fraction)
    m = index_ratio(n_particle, n_sample)
    x = size_parameter(wavelen, n_sample, radius)  
    diff = model.differential_cross_section(m, x, angles, volume_fraction)
    
    # Differential cross section for core-shells. Core is equal to 
    # non-core-shell particle, and shell is made of vacuum
    radius_cs = Quantity(np.array([100, 110]), 'nm')  
    n_particle_cs = Quantity(np.array([1.5, 1.0]), '')
    
    volume_fraction_shell = volume_fraction * (radius_cs[1]**3 / radius_cs[0]**3-1)
    volume_fraction_cs = Quantity(np.array([volume_fraction.magnitude, 
                                            volume_fraction_shell.magnitude]), '')
    
    n_sample_cs = ri.n_eff(n_particle_cs, n_matrix, volume_fraction_cs)
    m_cs = index_ratio(n_particle_cs, n_sample_cs).flatten()
    x_cs = size_parameter(wavelen, n_sample_cs, radius_cs).flatten() 
    diff_cs = model.differential_cross_section(m_cs, x_cs, angles, 
                                               np.sum(volume_fraction_cs))

    assert_array_almost_equal(diff, diff_cs, decimal=5)
    
def test_reflection_core_shell():
    # Test reflection, anisotropy factor, and transport length calculations to
    # make sure the values for refl, g, and lstar remain the same after adding
    # core-shell capability into the model
    wavelength = Quantity(500, 'nm')
    thickness = Quantity(15, 'um')
    
    # Non core-shell particles with Maxwell-Garnett effective index
    volume_fraction = Quantity(0.5, '')
    radius = Quantity('120 nm')
    n_particle = Quantity(1.5, '')
    n_matrix = Quantity(1.0, '')
    n_medium = n_matrix

    refl1, _, _, g1, lstar1 = model.reflection(n_particle, n_matrix, n_medium, 
                                            wavelength, radius, volume_fraction, 
                                            thickness = Quantity('15000.0 nm'), 
                                            theta_min = Quantity('90 deg'), 
                                            small_angle=Quantity('5 deg'),                    
                                            maxwell_garnett=True)
    
    # Non core-shell particles with Bruggeman effective index
    volume_fraction2 = Quantity(0.00001, '')
    refl2, _, _, g2, lstar2 = model.reflection(n_particle, n_matrix, n_medium, 
                                            wavelength, radius, volume_fraction2, 
                                            thickness = Quantity('15000.0 nm'), 
                                            theta_min = Quantity('90 deg'), 
                                            small_angle=Quantity('5 deg'), 
                                            maxwell_garnett=False)
        
    # Core-shell particles of core diameter equal to non core shell particles, 
    # and shell index of air. With Bruggeman effective index
    n_particle3 = Quantity(np.array([1.5, 1.0]), '')
    radius3 = Quantity(np.array([120, 130]), 'nm')
    volume_fraction3 = volume_fraction2 * (radius3[1]**3 / radius3[0]**3)

    refl3, _, _, g3, lstar3 = model.reflection(n_particle3, n_matrix, n_medium, 
                                            wavelength, radius3, volume_fraction3, 
                                            thickness = Quantity('15000.0 nm'), 
                                            small_angle=Quantity('5 deg'), 
                                            theta_min = Quantity('90 deg'), 
                                            maxwell_garnett=False)
    
    # Outputs for refl, g, and lstar before adding core-shell capability
    refl = Quantity(0.20772170840902376, '')
    g = Quantity(-0.18931942267032678, '')
    lstar = Quantity(10810.088573316663, 'nm')
    
    
    # Compare old outputs (before adding core-shell capability) and new outputs
    # for a non-core-shell using Maxwell-Garnett
    assert_array_almost_equal(refl, refl1)
    assert_array_almost_equal(g, g1) 
    assert_array_almost_equal(lstar, lstar1)

    # Compare a non-core-shell and a core-shell with shell index of air using
    # Bruggeman
    assert_array_almost_equal(refl2, refl3)
    assert_array_almost_equal(g2, g3, decimal=5)
    assert_array_almost_equal(lstar2.to('mm'), lstar3.to('mm'), decimal=4)
    
    
    # Test that the reflectance is the same for a core-shell that absorbs (with
    # the same refractive indices for all layers) and a non-core-shell that 
    # absorbs with the same index
    
    # Absorbing non-core-shell
    radius4 = Quantity('120 nm')
    n_particle4 = Quantity(1.5+0.001j, '')
    refl4 = model.reflection(n_particle4, n_matrix, n_medium, wavelength, 
                             radius4, volume_fraction, thickness=thickness)[0]
    
    # Absorbing core-shell
    n_particle5 = Quantity(np.array([1.5+0.001j, 1.5+0.001j]), '')
    radius5 = Quantity(np.array([110, 120]), 'nm')
    refl5 = model.reflection(n_particle5, n_matrix, n_medium, wavelength, 
                             radius5, volume_fraction, thickness=thickness)[0]
    
    assert_array_almost_equal(refl4, refl5, decimal=3)
    
    # Same as previous test but with absorbing matrix
    # Non-core-shell
    radius6 = Quantity('120 nm')
    n_particle6 = Quantity(1.5+0.001j, '')
    n_matrix6 = Quantity(1.0+0.001j, '')
    refl6 = model.reflection(n_particle6, n_matrix6, n_medium, wavelength, 
                             radius6, volume_fraction, thickness=thickness)[0]
    
    # Core-shell
    n_particle7 = Quantity(np.array([1.5+0.001j, 1.5+0.001j]), '')
    radius7 = Quantity(np.array([110, 120]), 'nm')
    n_matrix7 = Quantity(1.0+0.001j, '')    
    refl7 = model.reflection(n_particle7, n_matrix7, n_medium, wavelength, 
                             radius7, volume_fraction, thickness=thickness)[0]
    
    assert_array_almost_equal(refl6, refl7, decimal=3)


def test_reflection_absorbing_particle():
    # test that the reflections with a real n_particle and with a complex
    # n_particle with a 0 imaginary component are the same 
    wavelength = Quantity(500, 'nm')
    volume_fraction = Quantity(0.5, '')
    radius = Quantity('120 nm')
    n_matrix = Quantity(1.0, '')
    n_medium = n_matrix
    n_particle_real = Quantity(1.5, '')
    n_particle_imag = Quantity(1.5 + 0j, '')
    
    # With Maxwell-Garnett
    refl_mg1, _, _, g_mg1, lstar_mg1 = model.reflection(n_particle_real, n_matrix, 
                                                        n_medium, wavelength, 
                                                        radius, volume_fraction, 
                                                        maxwell_garnett=True)
    refl_mg2, _, _, g_mg2, lstar_mg2 = model.reflection(n_particle_imag, n_matrix, 
                                                        n_medium, wavelength, 
                                                        radius, volume_fraction, 
                                                        maxwell_garnett=True)
    
    assert_array_almost_equal(refl_mg1, refl_mg2)
    assert_array_almost_equal(g_mg1, g_mg2)
    assert_array_almost_equal(lstar_mg1, lstar_mg2)
    
    # Outputs before refactoring structcol
    refl_mg1_before = 0.2963964709617333
    refl_mg2_before = 0.29639647096173255
    g_mg1_before = -0.18774057969370997
    g_mg2_before = -0.18774057969370903
    lstar_mg1_before = 10810.069633192961
    lstar_mg2_before = 10810.069633193001
    
    assert_array_almost_equal(refl_mg1_before, refl_mg1, decimal=14)
    assert_array_almost_equal(refl_mg2_before, refl_mg2, decimal=14)
    assert_array_almost_equal(g_mg1_before, g_mg1, decimal=14)
    assert_array_almost_equal(g_mg2_before, g_mg2, decimal=14)
    assert_array_almost_equal(lstar_mg1_before, lstar_mg1.magnitude, decimal=14)
    assert_array_almost_equal(lstar_mg2_before, lstar_mg2.magnitude, decimal=14)
    
    # With Bruggeman
    refl_bg1, _, _, g_bg1, lstar_bg1 = model.reflection(n_particle_real, n_matrix, 
                                                        n_medium, wavelength, 
                                                        radius, volume_fraction, 
                                                        maxwell_garnett=False)
    refl_bg2, _, _, g_bg2, lstar_bg2 = model.reflection(n_particle_imag, n_matrix, 
                                                        n_medium, wavelength, 
                                                        radius, volume_fraction, 
                                                        maxwell_garnett=False)
    
    assert_array_almost_equal(refl_bg1, refl_bg2)
    assert_array_almost_equal(g_bg1, g_bg2)
    assert_array_almost_equal(lstar_bg1, lstar_bg2)

    # Outputs before refactoring structcol
    refl_bg1_before = 0.2685710414987676
    refl_bg2_before = 0.2685710414987676
    g_bg1_before = -0.17681566915117486
    g_bg2_before = -0.17681566915117486
    lstar_bg1_before = 11593.280877304634
    lstar_bg2_before = 11593.280877304634

    assert_array_almost_equal(refl_bg1_before, refl_bg1, decimal=10)
    assert_array_almost_equal(refl_bg2_before, refl_bg2, decimal=10)
    assert_array_almost_equal(g_bg1_before, g_bg1, decimal=10)
    assert_array_almost_equal(g_bg2_before, g_bg2, decimal=10)
    assert_array_almost_equal(lstar_bg1_before, lstar_bg1.magnitude, decimal=10)
    assert_array_almost_equal(lstar_bg2_before, lstar_bg2.magnitude, decimal=10)
    
    # test that the reflectance is (almost) the same when using an
    # almost-non-absorbing index vs a non-absorbing index
    n_particle_imag2 = Quantity(1.5+1e-8j, '')
    thickness = Quantity('100 um')
    
    # With Bruggeman
    refl_bg3, _, _, g_bg3, lstar_bg3 = model.reflection(n_particle_imag2, n_matrix, 
                                                        n_medium, wavelength, 
                                                        radius, volume_fraction,
                                                        thickness=thickness, 
                                                        maxwell_garnett=False)
    assert_array_almost_equal(refl_bg1, refl_bg3, decimal=3)
    assert_array_almost_equal(g_bg1, g_bg3, decimal=3)
    assert_array_almost_equal(lstar_bg1.to('mm'), lstar_bg3.to('mm'), decimal=4)

                                                    
def test_calc_g():
    # test that the anisotropy factor for multilayer spheres are the same when
    # using calc_g from mie.py in pymie and using the model
    wavelength = Quantity(500, 'nm')
    
    # calculate g using the model
    n_particle = Quantity(np.array([1.5, 1.0]), '')
    radius = Quantity(np.array([120, 130]), 'nm')
    volume_fraction = Quantity(0.01, '')
    n_matrix = Quantity(1.0, '')
    n_medium = n_matrix
    
    _, _, _, g1, _= model.reflection(n_particle, n_matrix, n_medium, 
                                     wavelength, radius, volume_fraction, 
                                     small_angle=Quantity('0.01 deg'), 
                                     num_angles=1000, structure_type=None)

    # calculate g using calc_g in pymie
    vf_array = np.empty(len(np.atleast_1d(radius)))
    r_array = np.array([0] + np.atleast_1d(radius).tolist()) 
    for r in np.arange(len(r_array)-1):
        vf_array[r] = ((r_array[r+1]**3-r_array[r]**3) / (r_array[-1:]**3) * 
                       volume_fraction.magnitude)
    
    n_sample = ri.n_eff(n_particle, n_matrix, vf_array)
    m = index_ratio(n_particle, n_sample).flatten()  
    x = size_parameter(wavelength, n_sample, radius).flatten()  
    qscat, qext, qback = mie.calc_efficiencies(m, x)
    g2 = mie.calc_g(m,x)   
    
    assert_array_almost_equal(g1, g2)
    
    # Outputs before refactoring structcol
    g1_before = 0.5064750277811477
    g2_before = 0.5064757158664487
    
    assert_equal(g1_before, g1)
    assert_equal(g2_before, g2)
    
    
def test_reflection_absorbing_matrix():
    # test that the reflections with a real n_matrix and with a complex
    # n_matrix with a 0 imaginary component are the same 
    wavelength = Quantity(500, 'nm')
    volume_fraction = Quantity(0.5, '')
    radius = Quantity('120 nm')
    n_matrix_real = Quantity(1.0, '')
    n_matrix_imag = Quantity(1.0 + 0j, '')
    n_medium = Quantity(1.0, '')
    n_particle = Quantity(1.5, '')
    
    # With Maxwell-Garnett
    refl_mg1, _, _, g_mg1, lstar_mg1 = model.reflection(n_particle, n_matrix_real, 
                                                        n_medium, wavelength, 
                                                        radius, volume_fraction, 
                                                        maxwell_garnett=True)
    refl_mg2, _, _, g_mg2, lstar_mg2 = model.reflection(n_particle, n_matrix_imag, 
                                                        n_medium, wavelength, 
                                                        radius, volume_fraction, 
                                                        maxwell_garnett=True)
    
    assert_array_almost_equal(refl_mg1, refl_mg2)
    assert_array_almost_equal(g_mg1, g_mg2)
    assert_array_almost_equal(lstar_mg1, lstar_mg2)
    
    # With Bruggeman
    refl_bg1, _, _, g_bg1, lstar_bg1 = model.reflection(n_particle, n_matrix_real, 
                                                        n_medium, wavelength, 
                                                        radius, volume_fraction, 
                                                        maxwell_garnett=False)
    refl_bg2, _, _, g_bg2, lstar_bg2 = model.reflection(n_particle, n_matrix_imag, 
                                                        n_medium, wavelength, 
                                                        radius, volume_fraction, 
                                                        maxwell_garnett=False)
    
    assert_array_almost_equal(refl_bg1, refl_bg2)
    assert_array_almost_equal(g_bg1, g_bg2)
    assert_array_almost_equal(lstar_bg1, lstar_bg2)
    
    # test that the reflectance is (almost) the same when using an
    # almost-non-absorbing index vs a non-absorbing index
    thickness = Quantity('100 um')
    n_matrix_imag2 = Quantity(1.0 + 1e-8j, '')
    
    # With Bruggeman
    refl_bg3, _, _, g_bg3, lstar_bg3 = model.reflection(n_particle, n_matrix_imag2, 
                                                        n_medium, wavelength, 
                                                        radius, volume_fraction,
                                                        thickness=thickness,
                                                        maxwell_garnett=False)
    
    assert_array_almost_equal(refl_bg1, refl_bg3, decimal=3)
    assert_array_almost_equal(g_bg1, g_bg3, decimal=3)
    assert_array_almost_equal(lstar_bg1.to('mm'), lstar_bg3.to('mm'), decimal=4)
    
    
def test_reflection_polydispersity():
    wavelength = Quantity(500, 'nm')
    volume_fraction = Quantity(0.5, '')
    radius = Quantity('120 nm')
    n_matrix = Quantity(1.0, '')
    n_medium = Quantity(1.0, '')
    n_particle = Quantity(1.5, '')
    radius2 = Quantity('120 nm')
    concentration = Quantity(np.array([0.9,0.1]), '')
    pdi = Quantity(np.array([1e-7, 1e-7]), '')  # monodisperse limit

    # test that the reflectance using only the form factor is the same using
    # the polydisperse formula vs using Mie in the limit of monodispersity
    refl, _, _, g, lstar = model.reflection(n_particle, n_matrix, n_medium, 
                                            wavelength, radius, volume_fraction,
                                            structure_type=None,
                                            form_type='sphere')
    refl2, _, _, g2, lstar2 = model.reflection(n_particle, n_matrix, 
                                                  n_medium, wavelength, radius, 
                                                  volume_fraction, 
                                                  radius2 = radius2, 
                                                  concentration = concentration, 
                                                  pdi = pdi, structure_type=None,
                                                  form_type='polydisperse')
    
    assert_array_almost_equal(refl, refl2)
    assert_array_almost_equal(g, g2)
    assert_array_almost_equal(lstar.to('mm'), lstar2.to('mm'), decimal=4)
    
<<<<<<< HEAD
#    # Outputs before refactoring structcol
#    refl_before = 0.021202873774022364
#    refl2_before = 0.02120287377402078
#    g_before = 0.6149959692900278
#    g2_before = 0.6149959692900626
#    lstar_before = 0.0037795694345017063
#    lstar2_before = 0.0037899271967178523
#  
#    assert_array_almost_equal(refl_before, refl, decimal=14)
#    assert_array_almost_equal(refl2_before, refl2, decimal=14)
#    assert_array_almost_equal(g_before, g, decimal=14)
#    assert_array_almost_equal(g2_before, g2, decimal=14)
#    assert_array_almost_equal(lstar_before, lstar.to('mm').magnitude, decimal=14)
#    assert_array_almost_equal(lstar2_before, lstar2.to('mm').magnitude, decimal=14)
=======
    # Outputs before refactoring structcol
    refl_before = 0.021202873774022364
    refl2_before = 0.0212028737585751
    g_before = 0.6149959692900278
    g2_before = 0.6149959696365628
    lstar_before = 0.0037795694345017063
    lstar2_before = 0.0037899271938978255
  
    assert_equal(refl_before, refl)
    assert_equal(refl2_before, refl2.magnitude)
    assert_equal(g_before, g)
    assert_equal(g2_before, g2.magnitude)
    assert_equal(lstar_before, lstar.to('mm').magnitude)
    assert_equal(lstar2_before, lstar2.to('mm').magnitude)
>>>>>>> ccdd7dc3
    
    # test that the reflectance using only the structure factor is the same 
    # using the polydisperse formula vs using Percus-Yevick in the limit of 
    # monodispersity
    refl3, _, _, g3, lstar3 = model.reflection(n_particle, n_matrix, n_medium, 
                                               wavelength, radius, volume_fraction,
                                               structure_type='glass',
                                               form_type=None)
    refl4, _, _, g4, lstar4 = model.reflection(n_particle, n_matrix, 
                                               n_medium, wavelength, radius, 
                                               volume_fraction, 
                                               radius2 = radius2, 
                                               concentration = concentration, 
                                               pdi = pdi, 
                                               structure_type='polydisperse',
                                               form_type=None)
    
    assert_array_almost_equal(refl3, refl4)
    assert_array_almost_equal(g3, g4)
    assert_array_almost_equal(lstar3.to('mm'), lstar4.to('mm'), decimal=4)

    # Outputs before refactoring structcol
    refl3_before= 0.6310965269823348
    refl4_before = 0.6310965259195878
    g3_before = -0.635630839621477
    g4_before = -0.6356308390717892
    lstar3_before = 0.0002005604473366244
    lstar4_before = 0.00020056044751316733
    
    assert_equal(refl3_before, refl3)
    assert_equal(refl4_before, refl4)
    assert_equal(g3_before, g3)
    assert_equal(g4_before, g4)
    assert_equal(lstar3_before, lstar3.to('mm').magnitude)
    assert_equal(lstar4_before, lstar4.to('mm').magnitude)
    
    # test that the reflectance using both the structure and form factors is 
    # the same using the polydisperse formula vs using Mie and Percus-Yevick in 
    # the limit of monodispersity
    refl5, _, _, g5, lstar5 = model.reflection(n_particle, n_matrix, n_medium, 
                                               wavelength, radius, volume_fraction,
                                               structure_type='glass',
                                               form_type='sphere')
    refl6, _, _, g6, lstar6 = model.reflection(n_particle, n_matrix, 
                                               n_medium, wavelength, radius, 
                                               volume_fraction, 
                                               radius2 = radius2, 
                                               concentration = concentration, 
                                               pdi = pdi, 
                                               structure_type='polydisperse',
                                               form_type='polydisperse')
    
    assert_array_almost_equal(refl5, refl6)
    assert_array_almost_equal(g5, g6)
    assert_array_almost_equal(lstar5.to('mm'), lstar6.to('mm'), decimal=4)
    
    # Outputs before refactoring structcol
<<<<<<< HEAD
#    refl5_before = 0.2685710414987676
#    refl6_before = 0.2685710407296461
#    g5_before = -0.17681566915117486
#    g6_before = -0.1768156684026972
#    lstar5_before = 0.011593280877304636
#    lstar6_before = 0.011625051809100308
#    
#    assert_array_almost_equal(refl5_before, refl5, decimal=12)
#    assert_array_almost_equal(refl6_before, refl6, decimal=12)
#    assert_array_almost_equal(g5_before, g5, decimal=12)
#    assert_array_almost_equal(g6_before, g6, decimal=12)
#    assert_array_almost_equal(lstar5_before, lstar5.to('mm').magnitude, decimal=12)
#    assert_array_almost_equal(lstar6_before, lstar6.to('mm').magnitude, decimal=12)
=======
    refl5_before = 0.2685710414987676
    refl6_before = 0.2685710407296461
    g5_before = -0.17681566915117486
    g6_before = -0.1768156684026972
    lstar5_before = 0.011593280877304636
    lstar6_before = 0.011625051809100308
    
    assert_equal(refl5_before, refl5)
    assert_equal(refl6_before, refl6)
    assert_equal(g5_before, g5)
    assert_equal(g6_before, g6)
    assert_equal(lstar5_before, lstar5.to('mm').magnitude)
    assert_equal(lstar6_before, lstar6.to('mm').magnitude)
>>>>>>> ccdd7dc3
    
    # test that the reflectance is the same for a polydisperse monospecies
    # and a bispecies with equal types of particles
    concentration_mono = Quantity(np.array([0.,1.]), '')
    concentration_bi = Quantity(np.array([0.3,0.7]), '')
    pdi = Quantity(np.array([1e-1, 1e-1]), '') 
    
    refl7, _, _, g7, lstar7 = model.reflection(n_particle, n_matrix, n_medium, 
                                               wavelength, radius, volume_fraction, 
                                               radius2 = radius2, 
                                               concentration = concentration_mono, 
                                               pdi = pdi, 
                                               structure_type='polydisperse',
                                               form_type='polydisperse')
    refl8, _, _, g8, lstar8 = model.reflection(n_particle, n_matrix, 
                                               n_medium, wavelength, radius, 
                                               volume_fraction, 
                                               radius2 = radius2, 
                                               concentration = concentration_bi, 
                                               pdi = pdi, 
                                               structure_type='polydisperse',
                                               form_type='polydisperse')
    
    assert_array_almost_equal(refl7, refl8)
    assert_array_almost_equal(g7, g8)
    assert_array_almost_equal(lstar7.to('mm'), lstar8.to('mm'))    
    
    # test that the reflectance is the same regardless of the order in which
    # the radii are specified
    radius3 = Quantity('90 nm')
    concentration3 = Quantity(np.array([0.5,0.5]), '')
    
    refl9, _, _, g9, lstar9 = model.reflection(n_particle, n_matrix, n_medium, 
                                               wavelength, radius, volume_fraction, 
                                               radius2 = radius3, 
                                               concentration = concentration3, 
                                               pdi = pdi, 
                                               structure_type='polydisperse',
                                               form_type='polydisperse')
    refl10, _, _, g10, lstar10 = model.reflection(n_particle, n_matrix, 
                                               n_medium, wavelength, radius3, 
                                               volume_fraction, 
                                               radius2 = radius, 
                                               concentration = concentration3, 
                                               pdi = pdi, 
                                               structure_type='polydisperse',
                                               form_type='polydisperse')
    
    assert_array_almost_equal(refl9, refl10)
    assert_array_almost_equal(g9, g10)
    assert_array_almost_equal(lstar9.to('mm'), lstar10.to('mm'))   
    
    
def test_reflection_polydispersity_with_absorption():
    wavelength = Quantity(500, 'nm')
    volume_fraction = Quantity(0.5, '')
    radius = Quantity('120 nm')
    n_matrix = Quantity(1.0+0.0003j, '')
    n_medium = Quantity(1.0, '')
    n_particle = Quantity(1.5+0.0005j, '')
    radius2 = Quantity('120 nm')
    concentration = Quantity(np.array([1,0.0]), '')
    pdi = Quantity(np.array([1e-7, 1e-7]), '')  # monodisperse limit
    thickness = Quantity('10 um')
    
    # test that the reflectance using only the form factor is the same using
    # the polydisperse formula vs using Mie in the limit of monodispersity
    refl, _, _, g, lstar = model.reflection(n_particle, n_matrix, n_medium, 
                                            wavelength, radius, volume_fraction,
                                            structure_type=None,
                                            form_type='sphere', 
                                            thickness=thickness)
    refl2, _, _, g2, lstar2 = model.reflection(n_particle, n_matrix, 
                                               n_medium, wavelength, radius, 
                                               volume_fraction, radius2=radius2, 
                                               concentration=concentration, 
                                               pdi=pdi, structure_type=None,
                                               form_type='polydisperse',
                                               thickness=thickness)
    
    assert_array_almost_equal(refl, refl2, decimal=5)
    assert_array_almost_equal(g, g2, decimal=4)
    assert_array_almost_equal(lstar.to('mm'), lstar2.to('mm'), decimal=4)

    # Outputs before refactoring structcol
<<<<<<< HEAD
#    refl_before = 0.020910087489548684 #0.020791487299024698
#    refl2_before = 0.020909855944662756 #0.02079125872215926
#    g_before = 0.6150771860765984 #0.61562921974002 #726274264.1349005
#    g2_before = 0.6150771860766332 #0.6156292197400548 #726274264.1349416
#    lstar_before = 0.0044653875445681166 #0.0044717814146885779 #0.006279358811781641
#    lstar2_before = 0.0044776247644925321 #0.0044840361567639936 #0.006296567149019748
#      
#    assert_array_almost_equal(refl_before, refl.magnitude, decimal=14)
#    assert_array_almost_equal(refl2_before, refl2.magnitude, decimal=14)
#    assert_array_almost_equal(g_before, g.magnitude, decimal=14)
#    assert_array_almost_equal(g2_before, g2.magnitude, decimal=14)
#    assert_array_almost_equal(lstar_before, lstar.to('mm').magnitude, decimal=14)
#    assert_array_almost_equal(lstar2_before, lstar2.to('mm').magnitude, decimal=14)
#    
=======
    refl_before = 0.020910087489548684 #0.020791487299024698
    refl2_before = 0.020909855930303707 #0.02079125872215926
    g_before = 0.6150771860765984 #0.61562921974002 #726274264.1349005
    g2_before = 0.6150771864230516 #0.6156292197400548 #726274264.1349416
    lstar_before = 0.0044653875445681166 #0.0044717814146885779 #0.006279358811781641
    lstar2_before = 0.00447762476116312 #0.0044840361567639936 #0.006296567149019748

    assert_equal(refl_before, refl.magnitude)
    assert_equal(refl2_before, refl2.magnitude)
    assert_equal(g_before, g.magnitude)
    assert_equal(g2_before, g2.magnitude)
    assert_equal(lstar_before, lstar.to('mm').magnitude)
    assert_equal(lstar2_before, lstar2.to('mm').magnitude)
    
>>>>>>> ccdd7dc3
    # test that the reflectance using only the structure factor is the same 
    # using the polydisperse formula vs using Percus-Yevick in the limit of 
    # monodispersity
    refl3, _, _, g3, lstar3 = model.reflection(n_particle, n_matrix, n_medium, 
                                               wavelength, radius, volume_fraction,
                                               structure_type='glass',
                                               form_type=None, 
                                               thickness=thickness)
    refl4, _, _, g4, lstar4 = model.reflection(n_particle, n_matrix, 
                                               n_medium, wavelength, radius, 
                                               volume_fraction, 
                                               radius2 = radius2, 
                                               concentration = concentration, 
                                               pdi = pdi, 
                                               structure_type='polydisperse',
                                               form_type=None, 
                                               thickness=thickness)
    
    assert_array_almost_equal(refl3, refl4)
    assert_array_almost_equal(g3, g4, decimal=4)
    assert_array_almost_equal(lstar3.to('mm'), lstar4.to('mm'), decimal=4)
<<<<<<< HEAD
#
#    # Outputs before refactoring structcol
#    refl3_before = 0.6311022445010561
#    refl4_before = 0.6311022434374303
#    g3_before = -0.6356307606571816 #-27901.50120849103
#    g4_before = -0.6356307601051542 #-27901.50118425936
#    lstar3_before = 8.8037552221780592e-09 #1.4399291088853016e-08
#    lstar4_before = 8.8037552299275471e-09 #1.4399291096668534e-08
#  
#    assert_array_almost_equal(refl3_before, refl3.magnitude, decimal=14)
#    assert_array_almost_equal(refl4_before, refl4.magnitude, decimal=14)
#    assert_array_almost_equal(g3_before, g3.magnitude, decimal=14)
#    assert_array_almost_equal(g4_before, g4.magnitude, decimal=14)
#    assert_array_almost_equal(lstar3_before, lstar3.to('mm').magnitude, decimal=14)
#    assert_array_almost_equal(lstar4_before, lstar4.to('mm').magnitude, decimal=14)
#    
#    # test that the reflectance using both the structure and form factors is 
#    # the same using the polydisperse formula vs using Mie and Percus-Yevick in 
#    # the limit of monodispersity
#    refl5, _, _, g5, lstar5 = model.reflection(n_particle, n_matrix, n_medium, 
#                                               wavelength, radius, volume_fraction,
#                                               structure_type='glass',
#                                               form_type='sphere', 
#                                               thickness=thickness)
#    refl6, _, _, g6, lstar6 = model.reflection(n_particle, n_matrix, 
#                                               n_medium, wavelength, radius, 
#                                               volume_fraction, 
#                                               radius2 = radius2, 
#                                               concentration = concentration, 
#                                               pdi = pdi, 
#                                               structure_type='polydisperse',
#                                               form_type='polydisperse', 
#                                               thickness=thickness)
#    
#    #assert_array_almost_equal(refl5, refl6, decimal=3)
#    #assert_array_almost_equal(g5, g6)
#    #assert_array_almost_equal(lstar5.to('mm'), lstar6.to('mm'), decimal=4)
#    
#    # Outputs before refactoring structcol
#    refl5_before = 0.11395667616828457 # 0.11277597784758357
#    refl6_before = 0.11377420192668616 #0.11259532698024184
#    g5_before = -0.176272600668118 # -0.17376384100464944 #-209.15733480514967
#    g6_before = -0.1762725998533963 #-0.17376384019461683 #-209.1573338372998
#    lstar5_before = 0.013713468137103935 #0.013809880819376879 #0.013405648948885825
#    lstar6_before = 0.013751049358954354 #0.013847726256293521 #0.013442386605693767
#    
#    assert_array_almost_equal(refl5_before, refl5.magnitude, decimal=12)
#    assert_array_almost_equal(refl6_before, refl6.magnitude, decimal=12)
#    assert_array_almost_equal(g5_before, g5.magnitude, decimal=12)
#    assert_array_almost_equal(g6_before, g6.magnitude, decimal=12)
#    assert_array_almost_equal(lstar5_before, lstar5.to('mm').magnitude, decimal=12)
#    assert_array_almost_equal(lstar6_before, lstar6.to('mm').magnitude, decimal=12)
#    
#    # test that the reflectances are (almost) the same when using an 
#    # almost-non-absorbing vs an non-absorbing system
#    n_matrix2 = Quantity(1.0+1e-8j, '')
#    n_particle2 = Quantity(1.5+1e-8j, '')
#    radius2 = Quantity('150 nm')
#    
#    refl7, _, _, g7, lstar7 = model.reflection(n_particle.real, n_matrix.real, 
#                                               n_medium, wavelength, radius, 
#                                               volume_fraction, 
#                                               radius2 = radius2, 
#                                               concentration = concentration, 
#                                               pdi = pdi, 
#                                               structure_type='polydisperse',
#                                               form_type='polydisperse', 
#                                               thickness=thickness)
#    refl8, _, _, g8, lstar8 = model.reflection(n_particle2, n_matrix2, 
#                                               n_medium, wavelength, radius, 
#                                               volume_fraction, 
#                                               radius2 = radius2, 
#                                               concentration = concentration, 
#                                               pdi = pdi, 
#                                               structure_type='polydisperse',
#                                               form_type='polydisperse', 
#                                               thickness=thickness)
    #assert_array_almost_equal(refl7, refl8, decimal=3)
    #assert_array_almost_equal(g7, g8, decimal=2)
    #assert_array_almost_equal(lstar7.to('mm'), lstar8.to('mm'), decimal=4)
=======

    # Outputs before refactoring structcol
    refl3_before = 0.6311022445010561
    refl4_before = 0.6311022434374303
    g3_before = -0.6356307606571816 #-27901.50120849103
    g4_before = -0.6356307601051542 #-27901.50118425936
    lstar3_before = 8.8037552221780592e-09 #1.4399291088853016e-08
    lstar4_before = 8.8037552299275471e-09 #1.4399291096668534e-08
  
    assert_equal(refl3_before, refl3.magnitude)
    assert_equal(refl4_before, refl4.magnitude)
    assert_equal(g3_before, g3.magnitude)
    assert_equal(g4_before, g4.magnitude)
    assert_equal(lstar3_before, lstar3.to('mm').magnitude)
    assert_equal(lstar4_before, lstar4.to('mm').magnitude)
    
    # test that the reflectance using both the structure and form factors is 
    # the same using the polydisperse formula vs using Mie and Percus-Yevick in 
    # the limit of monodispersity
    refl5, _, _, g5, lstar5 = model.reflection(n_particle, n_matrix, n_medium, 
                                               wavelength, radius, volume_fraction,
                                               structure_type='glass',
                                               form_type='sphere', 
                                               thickness=thickness)
    refl6, _, _, g6, lstar6 = model.reflection(n_particle, n_matrix, 
                                               n_medium, wavelength, radius, 
                                               volume_fraction, 
                                               radius2 = radius2, 
                                               concentration = concentration, 
                                               pdi = pdi, 
                                               structure_type='polydisperse',
                                               form_type='polydisperse', 
                                               thickness=thickness)
    
    assert_array_almost_equal(refl5, refl6, decimal=3)
    assert_array_almost_equal(g5, g6)
    assert_array_almost_equal(lstar5.to('mm'), lstar6.to('mm'), decimal=4)
    
    # Outputs before refactoring structcol
    refl5_before = 0.11395667616828457 # 0.11277597784758357
    refl6_before = 0.11377420192668616 #0.11259532698024184
    g5_before = -0.176272600668118 # -0.17376384100464944 #-209.15733480514967
    g6_before = -0.1762725998533963 #-0.17376384019461683 #-209.1573338372998
    lstar5_before = 0.013713468137103935 #0.013809880819376879 #0.013405648948885825
    lstar6_before = 0.013751049358954354 #0.013847726256293521 #0.013442386605693767
    
    assert_array_almost_equal(refl5_before, refl5.magnitude, decimal=12)
    assert_array_almost_equal(refl6_before, refl6.magnitude, decimal=12)
    assert_array_almost_equal(g5_before, g5.magnitude, decimal=12)
    assert_array_almost_equal(g6_before, g6.magnitude, decimal=12)
    assert_array_almost_equal(lstar5_before, lstar5.to('mm').magnitude, decimal=12)
    assert_array_almost_equal(lstar6_before, lstar6.to('mm').magnitude, decimal=12)
    
    # test that the reflectances are (almost) the same when using an 
    # almost-non-absorbing vs an non-absorbing system
    n_matrix2 = Quantity(1.0+1e-8j, '')
    n_particle2 = Quantity(1.5+1e-8j, '')
    radius2 = Quantity('150 nm')
    
    refl7, _, _, g7, lstar7 = model.reflection(n_particle.real, n_matrix.real, 
                                               n_medium, wavelength, radius, 
                                               volume_fraction, 
                                               radius2 = radius2, 
                                               concentration = concentration, 
                                               pdi = pdi, 
                                               structure_type='polydisperse',
                                               form_type='polydisperse', 
                                               thickness=thickness)
    refl8, _, _, g8, lstar8 = model.reflection(n_particle2, n_matrix2, 
                                               n_medium, wavelength, radius, 
                                               volume_fraction, 
                                               radius2 = radius2, 
                                               concentration = concentration, 
                                               pdi = pdi, 
                                               structure_type='polydisperse',
                                               form_type='polydisperse', 
                                               thickness=thickness)
    assert_array_almost_equal(refl7, refl8, decimal=3)
    assert_array_almost_equal(g7, g8, decimal=2)
    assert_array_almost_equal(lstar7.to('mm'), lstar8.to('mm'), decimal=4)
>>>>>>> ccdd7dc3


def test_reflection_throws_valueerror_for_polydisperse_core_shells(): 
# test that a valueerror is raised when trying to run polydisperse core-shells                 
    with pytest.raises(ValueError):
        wavelength = Quantity(500, 'nm')
        volume_fraction = Quantity(0.5, '')
        radius = Quantity(np.array([110, 120]), 'nm')
        n_matrix = Quantity(1.0, '')
        n_medium = Quantity(1.0, '')
        n_particle = Quantity(np.array([1.5,1.5]), '')
        volume_fraction2 = Quantity(volume_fraction * (radius[1]**3 / radius[0]**3), '')
        thickness = Quantity('10 um')
        
        radius2 = Quantity('120 nm')
        concentration = Quantity(np.array([0.9,0.1]), '')
        pdi = Quantity(np.array([1e-7, 1e-7]), '') 

        # when running polydisperse core-shells, without absorption
        refl, _, _, _, _ = model.reflection(n_particle, n_matrix, n_medium, 
                                            wavelength, radius, volume_fraction2, 
                                            radius2 = radius2, 
                                            concentration = concentration, 
                                            pdi = pdi, structure_type='polydisperse',
                                            form_type='polydisperse')      
        refl2, _, _, _, _ = model.reflection(n_particle, n_matrix, n_medium, 
                                            wavelength, radius, volume_fraction2, 
                                            radius2 = radius2, 
                                            concentration = concentration, 
                                            pdi = pdi, structure_type='glass',
                                            form_type='polydisperse')
        refl3, _, _, _, _ = model.reflection(n_particle, n_matrix, n_medium, 
                                            wavelength, radius, volume_fraction2, 
                                            radius2 = radius2, 
                                            concentration = concentration, 
                                            pdi = pdi, structure_type=None,
                                            form_type='polydisperse')
        refl4, _, _, _, _ = model.reflection(n_particle, n_matrix, n_medium, 
                                            wavelength, radius, volume_fraction2, 
                                            radius2 = radius2, 
                                            concentration = concentration, 
                                            pdi = pdi, structure_type='polydisperse',
                                            form_type='sphere')
        refl5, _, _, _, _ = model.reflection(n_particle, n_matrix, n_medium, 
                                            wavelength, radius, volume_fraction2, 
                                            radius2 = radius2, 
                                            concentration = concentration, 
                                            pdi = pdi, structure_type='polydisperse',
                                            form_type=None)   
                                            
        # when running polydisperse core-shells, with absorption
        refl6, _, _, _, _ = model.reflection(n_particle, n_matrix, n_medium, 
                                            wavelength, radius, volume_fraction2, 
                                            radius2 = radius2, 
                                            concentration = concentration, 
                                            pdi = pdi, structure_type='polydisperse',
                                            form_type='polydisperse',
                                            thickness=thickness)      
        refl7, _, _, _, _ = model.reflection(n_particle, n_matrix, n_medium, 
                                            wavelength, radius, volume_fraction2, 
                                            radius2 = radius2, 
                                            concentration = concentration, 
                                            pdi = pdi, structure_type='glass',
                                            form_type='polydisperse',
                                            thickness=thickness)
        refl8, _, _, _, _ = model.reflection(n_particle, n_matrix, n_medium, 
                                            wavelength, radius, volume_fraction2, 
                                            radius2 = radius2, 
                                            concentration = concentration, 
                                            pdi = pdi, structure_type=None,
                                            form_type='polydisperse',
                                            thickness=thickness)
        refl9, _, _, _, _ = model.reflection(n_particle, n_matrix, n_medium, 
                                            wavelength, radius, volume_fraction2, 
                                            radius2 = radius2, 
                                            concentration = concentration, 
                                            pdi = pdi, structure_type='polydisperse',
                                            form_type='sphere', thickness=thickness)
        refl10, _, _, _, _ = model.reflection(n_particle, n_matrix, n_medium, 
                                            wavelength, radius, volume_fraction2, 
                                            radius2 = radius2, 
                                            concentration = concentration, 
                                            pdi = pdi, structure_type='polydisperse',
                                            form_type=None, thickness=thickness) 
                                            
def test_reflection_throws_valueerror_for_polydisperse_unspecified_parameters(): 
# test that a valueerror is raised when trying to run polydisperse core-shells                 
    with pytest.raises(ValueError):
        wavelength = Quantity(500, 'nm')
        volume_fraction = Quantity(0.5, '')
        radius = Quantity(np.array([110, 120]), 'nm')
        n_matrix = Quantity(1.0, '')
        n_medium = Quantity(1.0, '')
        n_particle = Quantity(np.array([1.5,1.5]), '')
        volume_fraction2 = Quantity(volume_fraction * (radius[1]**3 / radius[0]**3), '')
        
        concentration = Quantity(np.array([0.9,0.1]), '')
        pdi = Quantity(np.array([1e-7, 1e-7]), '') 

        # when running polydisperse core-shells, without absorption, 
        # and unspecified radius2
        refl, _, _, _, _ = model.reflection(n_particle, n_matrix, n_medium, 
                                            wavelength, radius, volume_fraction2, 
                                            concentration = concentration, 
                                            pdi = pdi, structure_type='polydisperse',
                                            form_type='polydisperse')     
                                            
        # when running polydisperse core-shells, with absorption, 
        # and unspecified radius2
        refl, _, _, _, _ = model.reflection(n_particle+0.01j, n_matrix+0.01j, n_medium, 
                                            wavelength, radius, volume_fraction2, 
                                            concentration = concentration, 
                                            pdi = pdi, structure_type='polydisperse',
                                            form_type='polydisperse')  <|MERGE_RESOLUTION|>--- conflicted
+++ resolved
@@ -458,37 +458,20 @@
     assert_array_almost_equal(g, g2)
     assert_array_almost_equal(lstar.to('mm'), lstar2.to('mm'), decimal=4)
     
-<<<<<<< HEAD
-#    # Outputs before refactoring structcol
-#    refl_before = 0.021202873774022364
-#    refl2_before = 0.02120287377402078
-#    g_before = 0.6149959692900278
-#    g2_before = 0.6149959692900626
-#    lstar_before = 0.0037795694345017063
-#    lstar2_before = 0.0037899271967178523
-#  
-#    assert_array_almost_equal(refl_before, refl, decimal=14)
-#    assert_array_almost_equal(refl2_before, refl2, decimal=14)
-#    assert_array_almost_equal(g_before, g, decimal=14)
-#    assert_array_almost_equal(g2_before, g2, decimal=14)
-#    assert_array_almost_equal(lstar_before, lstar.to('mm').magnitude, decimal=14)
-#    assert_array_almost_equal(lstar2_before, lstar2.to('mm').magnitude, decimal=14)
-=======
-    # Outputs before refactoring structcol
+    #Outputs before refactoring structcol
     refl_before = 0.021202873774022364
-    refl2_before = 0.0212028737585751
-    g_before = 0.6149959692900278
-    g2_before = 0.6149959696365628
+    refl2_before = 0.02120287377402078
+    g_before =  0.6149959692900278
+    g2_before = 0.6149959696365628 # A: 0.6149959692900626
     lstar_before = 0.0037795694345017063
-    lstar2_before = 0.0037899271938978255
+    lstar2_before = 0.0037795694345017063 # V: 0.0037899271938978255, A: 0.0037899271967178523
   
-    assert_equal(refl_before, refl)
-    assert_equal(refl2_before, refl2.magnitude)
-    assert_equal(g_before, g)
-    assert_equal(g2_before, g2.magnitude)
-    assert_equal(lstar_before, lstar.to('mm').magnitude)
-    assert_equal(lstar2_before, lstar2.to('mm').magnitude)
->>>>>>> ccdd7dc3
+    assert_array_almost_equal(refl_before, refl, decimal=14)
+    assert_array_almost_equal(refl2_before, refl2, decimal=10)
+    assert_array_almost_equal(g_before, g, decimal=14)
+    assert_array_almost_equal(g2_before, g2, decimal=14)
+    assert_array_almost_equal(lstar_before, lstar.to('mm').magnitude, decimal=14)
+    assert_array_almost_equal(lstar2_before, lstar2.to('mm').magnitude, decimal=11)
     
     # test that the reflectance using only the structure factor is the same 
     # using the polydisperse formula vs using Percus-Yevick in the limit of 
@@ -518,12 +501,12 @@
     lstar3_before = 0.0002005604473366244
     lstar4_before = 0.00020056044751316733
     
-    assert_equal(refl3_before, refl3)
-    assert_equal(refl4_before, refl4)
-    assert_equal(g3_before, g3)
-    assert_equal(g4_before, g4)
-    assert_equal(lstar3_before, lstar3.to('mm').magnitude)
-    assert_equal(lstar4_before, lstar4.to('mm').magnitude)
+    assert_array_almost_equal(refl3_before, refl3, decimal=15)
+    assert_array_almost_equal(refl4_before, refl4, decimal=14)
+    assert_array_almost_equal(g3_before, g3, decimal=15)
+    assert_array_almost_equal(g4_before, g4, decimal=14)
+    assert_array_almost_equal(lstar3_before, lstar3.to('mm').magnitude, decimal=15)
+    assert_array_almost_equal(lstar4_before, lstar4.to('mm').magnitude, decimal=15)
     
     # test that the reflectance using both the structure and form factors is 
     # the same using the polydisperse formula vs using Mie and Percus-Yevick in 
@@ -546,35 +529,19 @@
     assert_array_almost_equal(lstar5.to('mm'), lstar6.to('mm'), decimal=4)
     
     # Outputs before refactoring structcol
-<<<<<<< HEAD
-#    refl5_before = 0.2685710414987676
-#    refl6_before = 0.2685710407296461
-#    g5_before = -0.17681566915117486
-#    g6_before = -0.1768156684026972
-#    lstar5_before = 0.011593280877304636
-#    lstar6_before = 0.011625051809100308
-#    
-#    assert_array_almost_equal(refl5_before, refl5, decimal=12)
-#    assert_array_almost_equal(refl6_before, refl6, decimal=12)
-#    assert_array_almost_equal(g5_before, g5, decimal=12)
-#    assert_array_almost_equal(g6_before, g6, decimal=12)
-#    assert_array_almost_equal(lstar5_before, lstar5.to('mm').magnitude, decimal=12)
-#    assert_array_almost_equal(lstar6_before, lstar6.to('mm').magnitude, decimal=12)
-=======
     refl5_before = 0.2685710414987676
     refl6_before = 0.2685710407296461
     g5_before = -0.17681566915117486
     g6_before = -0.1768156684026972
     lstar5_before = 0.011593280877304636
-    lstar6_before = 0.011625051809100308
-    
-    assert_equal(refl5_before, refl5)
-    assert_equal(refl6_before, refl6)
-    assert_equal(g5_before, g5)
-    assert_equal(g6_before, g6)
-    assert_equal(lstar5_before, lstar5.to('mm').magnitude)
-    assert_equal(lstar6_before, lstar6.to('mm').magnitude)
->>>>>>> ccdd7dc3
+    lstar6_before = 0.011593280877304636 # A/V: 0.011625051809100308
+    
+    assert_array_almost_equal(refl5_before, refl5, decimal=14)
+    assert_array_almost_equal(refl6_before, refl6, decimal=13)
+    assert_array_almost_equal(g5_before, g5, decimal=14)
+    assert_array_almost_equal(g6_before, g6, decimal=12)
+    assert_array_almost_equal(lstar5_before, lstar5.to('mm').magnitude, decimal=14)
+    assert_array_almost_equal(lstar6_before, lstar6.to('mm').magnitude, decimal=12)
     
     # test that the reflectance is the same for a polydisperse monospecies
     # and a bispecies with equal types of particles
@@ -655,42 +622,26 @@
                                                form_type='polydisperse',
                                                thickness=thickness)
     
-    assert_array_almost_equal(refl, refl2, decimal=5)
-    assert_array_almost_equal(g, g2, decimal=4)
-    assert_array_almost_equal(lstar.to('mm'), lstar2.to('mm'), decimal=4)
+    assert_array_almost_equal(refl, refl2, decimal=9)
+    assert_array_almost_equal(g, g2, decimal=9)
+    assert_array_almost_equal(lstar.to('mm'), lstar2.to('mm'), decimal=9)
 
     # Outputs before refactoring structcol
-<<<<<<< HEAD
-#    refl_before = 0.020910087489548684 #0.020791487299024698
-#    refl2_before = 0.020909855944662756 #0.02079125872215926
-#    g_before = 0.6150771860765984 #0.61562921974002 #726274264.1349005
-#    g2_before = 0.6150771860766332 #0.6156292197400548 #726274264.1349416
-#    lstar_before = 0.0044653875445681166 #0.0044717814146885779 #0.006279358811781641
-#    lstar2_before = 0.0044776247644925321 #0.0044840361567639936 #0.006296567149019748
-#      
-#    assert_array_almost_equal(refl_before, refl.magnitude, decimal=14)
-#    assert_array_almost_equal(refl2_before, refl2.magnitude, decimal=14)
-#    assert_array_almost_equal(g_before, g.magnitude, decimal=14)
-#    assert_array_almost_equal(g2_before, g2.magnitude, decimal=14)
-#    assert_array_almost_equal(lstar_before, lstar.to('mm').magnitude, decimal=14)
-#    assert_array_almost_equal(lstar2_before, lstar2.to('mm').magnitude, decimal=14)
-#    
-=======
-    refl_before = 0.020910087489548684 #0.020791487299024698
-    refl2_before = 0.020909855930303707 #0.02079125872215926
-    g_before = 0.6150771860765984 #0.61562921974002 #726274264.1349005
-    g2_before = 0.6150771864230516 #0.6156292197400548 #726274264.1349416
-    lstar_before = 0.0044653875445681166 #0.0044717814146885779 #0.006279358811781641
-    lstar2_before = 0.00447762476116312 #0.0044840361567639936 #0.006296567149019748
-
-    assert_equal(refl_before, refl.magnitude)
-    assert_equal(refl2_before, refl2.magnitude)
-    assert_equal(g_before, g.magnitude)
-    assert_equal(g2_before, g2.magnitude)
-    assert_equal(lstar_before, lstar.to('mm').magnitude)
-    assert_equal(lstar2_before, lstar2.to('mm').magnitude)
-    
->>>>>>> ccdd7dc3
+
+    refl_before = 0.020910087489548684 # A/V:0.020791487299024698
+    refl2_before = 0.020909855930303707 # A:0.020909855944662756 # A/V:0.02079125872215926
+    g_before = 0.6150771860765984 # A/V:0.61562921974002 # A/V:726274264.1349005
+    g2_before = 0.6150771864230516# A:0.6150771860766332 #A/V:0.6156292197400548 #A/V:726274264.1349416
+    lstar_before = 0.0044653875445681166 #A/V:0.0044717814146885779 #A/V:0.006279358811781641
+    lstar2_before = 0.00447762476116312 #A:0.0044776247644925321 #A/V:0.0044840361567639936 #A/V:0.006296567149019748
+      
+    assert_array_almost_equal(refl_before, refl.magnitude, decimal=4)
+    assert_array_almost_equal(refl2_before, refl2.magnitude, decimal=4)
+    assert_array_almost_equal(g_before, g.magnitude, decimal=15)
+    assert_array_almost_equal(g2_before, g2.magnitude, decimal=15)
+    assert_array_almost_equal(lstar_before, lstar.to('mm').magnitude, decimal=3)
+    assert_array_almost_equal(lstar2_before, lstar2.to('mm').magnitude, decimal=3)
+
     # test that the reflectance using only the structure factor is the same 
     # using the polydisperse formula vs using Percus-Yevick in the limit of 
     # monodispersity
@@ -712,103 +663,21 @@
     assert_array_almost_equal(refl3, refl4)
     assert_array_almost_equal(g3, g4, decimal=4)
     assert_array_almost_equal(lstar3.to('mm'), lstar4.to('mm'), decimal=4)
-<<<<<<< HEAD
-#
-#    # Outputs before refactoring structcol
-#    refl3_before = 0.6311022445010561
-#    refl4_before = 0.6311022434374303
-#    g3_before = -0.6356307606571816 #-27901.50120849103
-#    g4_before = -0.6356307601051542 #-27901.50118425936
-#    lstar3_before = 8.8037552221780592e-09 #1.4399291088853016e-08
-#    lstar4_before = 8.8037552299275471e-09 #1.4399291096668534e-08
-#  
-#    assert_array_almost_equal(refl3_before, refl3.magnitude, decimal=14)
-#    assert_array_almost_equal(refl4_before, refl4.magnitude, decimal=14)
-#    assert_array_almost_equal(g3_before, g3.magnitude, decimal=14)
-#    assert_array_almost_equal(g4_before, g4.magnitude, decimal=14)
-#    assert_array_almost_equal(lstar3_before, lstar3.to('mm').magnitude, decimal=14)
-#    assert_array_almost_equal(lstar4_before, lstar4.to('mm').magnitude, decimal=14)
-#    
-#    # test that the reflectance using both the structure and form factors is 
-#    # the same using the polydisperse formula vs using Mie and Percus-Yevick in 
-#    # the limit of monodispersity
-#    refl5, _, _, g5, lstar5 = model.reflection(n_particle, n_matrix, n_medium, 
-#                                               wavelength, radius, volume_fraction,
-#                                               structure_type='glass',
-#                                               form_type='sphere', 
-#                                               thickness=thickness)
-#    refl6, _, _, g6, lstar6 = model.reflection(n_particle, n_matrix, 
-#                                               n_medium, wavelength, radius, 
-#                                               volume_fraction, 
-#                                               radius2 = radius2, 
-#                                               concentration = concentration, 
-#                                               pdi = pdi, 
-#                                               structure_type='polydisperse',
-#                                               form_type='polydisperse', 
-#                                               thickness=thickness)
-#    
-#    #assert_array_almost_equal(refl5, refl6, decimal=3)
-#    #assert_array_almost_equal(g5, g6)
-#    #assert_array_almost_equal(lstar5.to('mm'), lstar6.to('mm'), decimal=4)
-#    
-#    # Outputs before refactoring structcol
-#    refl5_before = 0.11395667616828457 # 0.11277597784758357
-#    refl6_before = 0.11377420192668616 #0.11259532698024184
-#    g5_before = -0.176272600668118 # -0.17376384100464944 #-209.15733480514967
-#    g6_before = -0.1762725998533963 #-0.17376384019461683 #-209.1573338372998
-#    lstar5_before = 0.013713468137103935 #0.013809880819376879 #0.013405648948885825
-#    lstar6_before = 0.013751049358954354 #0.013847726256293521 #0.013442386605693767
-#    
-#    assert_array_almost_equal(refl5_before, refl5.magnitude, decimal=12)
-#    assert_array_almost_equal(refl6_before, refl6.magnitude, decimal=12)
-#    assert_array_almost_equal(g5_before, g5.magnitude, decimal=12)
-#    assert_array_almost_equal(g6_before, g6.magnitude, decimal=12)
-#    assert_array_almost_equal(lstar5_before, lstar5.to('mm').magnitude, decimal=12)
-#    assert_array_almost_equal(lstar6_before, lstar6.to('mm').magnitude, decimal=12)
-#    
-#    # test that the reflectances are (almost) the same when using an 
-#    # almost-non-absorbing vs an non-absorbing system
-#    n_matrix2 = Quantity(1.0+1e-8j, '')
-#    n_particle2 = Quantity(1.5+1e-8j, '')
-#    radius2 = Quantity('150 nm')
-#    
-#    refl7, _, _, g7, lstar7 = model.reflection(n_particle.real, n_matrix.real, 
-#                                               n_medium, wavelength, radius, 
-#                                               volume_fraction, 
-#                                               radius2 = radius2, 
-#                                               concentration = concentration, 
-#                                               pdi = pdi, 
-#                                               structure_type='polydisperse',
-#                                               form_type='polydisperse', 
-#                                               thickness=thickness)
-#    refl8, _, _, g8, lstar8 = model.reflection(n_particle2, n_matrix2, 
-#                                               n_medium, wavelength, radius, 
-#                                               volume_fraction, 
-#                                               radius2 = radius2, 
-#                                               concentration = concentration, 
-#                                               pdi = pdi, 
-#                                               structure_type='polydisperse',
-#                                               form_type='polydisperse', 
-#                                               thickness=thickness)
-    #assert_array_almost_equal(refl7, refl8, decimal=3)
-    #assert_array_almost_equal(g7, g8, decimal=2)
-    #assert_array_almost_equal(lstar7.to('mm'), lstar8.to('mm'), decimal=4)
-=======
 
     # Outputs before refactoring structcol
     refl3_before = 0.6311022445010561
     refl4_before = 0.6311022434374303
-    g3_before = -0.6356307606571816 #-27901.50120849103
-    g4_before = -0.6356307601051542 #-27901.50118425936
-    lstar3_before = 8.8037552221780592e-09 #1.4399291088853016e-08
-    lstar4_before = 8.8037552299275471e-09 #1.4399291096668534e-08
+    g3_before = -0.6356307606571816 #A/V:-27901.50120849103
+    g4_before = -0.6356307601051542 #A/V:-27901.50118425936
+    lstar3_before = 8.8037552221780592e-09 #A/V:1.4399291088853016e-08
+    lstar4_before = 8.8037552299275471e-09 #A/V:1.4399291096668534e-08
   
-    assert_equal(refl3_before, refl3.magnitude)
-    assert_equal(refl4_before, refl4.magnitude)
-    assert_equal(g3_before, g3.magnitude)
-    assert_equal(g4_before, g4.magnitude)
-    assert_equal(lstar3_before, lstar3.to('mm').magnitude)
-    assert_equal(lstar4_before, lstar4.to('mm').magnitude)
+    assert_array_almost_equal(refl3_before, refl3.magnitude, decimal=14)
+    assert_array_almost_equal(refl4_before, refl4.magnitude, decimal=14)
+    assert_array_almost_equal(g3_before, g3.magnitude, decimal=14)
+    assert_array_almost_equal(g4_before, g4.magnitude, decimal=14)
+    assert_array_almost_equal(lstar3_before, lstar3.to('mm').magnitude, decimal=14)
+    assert_array_almost_equal(lstar4_before, lstar4.to('mm').magnitude, decimal=14)
     
     # test that the reflectance using both the structure and form factors is 
     # the same using the polydisperse formula vs using Mie and Percus-Yevick in 
@@ -828,24 +697,24 @@
                                                form_type='polydisperse', 
                                                thickness=thickness)
     
-    assert_array_almost_equal(refl5, refl6, decimal=3)
-    assert_array_almost_equal(g5, g6)
-    assert_array_almost_equal(lstar5.to('mm'), lstar6.to('mm'), decimal=4)
+    assert_array_almost_equal(refl5, refl6, decimal=8)
+    assert_array_almost_equal(g5, g6, decimal=8)
+    assert_array_almost_equal(lstar5.to('mm'), lstar6.to('mm'), decimal=8)
     
     # Outputs before refactoring structcol
-    refl5_before = 0.11395667616828457 # 0.11277597784758357
-    refl6_before = 0.11377420192668616 #0.11259532698024184
-    g5_before = -0.176272600668118 # -0.17376384100464944 #-209.15733480514967
-    g6_before = -0.1762725998533963 #-0.17376384019461683 #-209.1573338372998
-    lstar5_before = 0.013713468137103935 #0.013809880819376879 #0.013405648948885825
-    lstar6_before = 0.013751049358954354 #0.013847726256293521 #0.013442386605693767
-    
-    assert_array_almost_equal(refl5_before, refl5.magnitude, decimal=12)
-    assert_array_almost_equal(refl6_before, refl6.magnitude, decimal=12)
-    assert_array_almost_equal(g5_before, g5.magnitude, decimal=12)
-    assert_array_almost_equal(g6_before, g6.magnitude, decimal=12)
-    assert_array_almost_equal(lstar5_before, lstar5.to('mm').magnitude, decimal=12)
-    assert_array_almost_equal(lstar6_before, lstar6.to('mm').magnitude, decimal=12)
+    refl5_before = 0.11395667616828457 # A/V:0.11277597784758357
+    refl6_before = 0.11377420192668616 #A/V:0.11259532698024184
+    g5_before = -0.176272600668118 # A/V:-0.17376384100464944 #A/V:-209.15733480514967
+    g6_before = -0.1762725998533963 # A/V:-0.17376384019461683 #A/V:-209.1573338372998
+    lstar5_before = 0.013713468137103935 #A/V:0.013809880819376879 #A/V:0.013405648948885825
+    lstar6_before = 0.013751049358954354 #A/V:0.013847726256293521 #A/V:0.013442386605693767
+    
+    assert_array_almost_equal(refl5_before, refl5.magnitude, decimal=1)
+    assert_array_almost_equal(refl6_before, refl6.magnitude, decimal=1)
+    assert_array_almost_equal(g5_before, g5.magnitude, decimal=1)
+    assert_array_almost_equal(g6_before, g6.magnitude, decimal=1)
+    assert_array_almost_equal(lstar5_before, lstar5.to('mm').magnitude, decimal=1)
+    assert_array_almost_equal(lstar6_before, lstar6.to('mm').magnitude, decimal=1)
     
     # test that the reflectances are (almost) the same when using an 
     # almost-non-absorbing vs an non-absorbing system
@@ -871,10 +740,9 @@
                                                structure_type='polydisperse',
                                                form_type='polydisperse', 
                                                thickness=thickness)
-    assert_array_almost_equal(refl7, refl8, decimal=3)
-    assert_array_almost_equal(g7, g8, decimal=2)
-    assert_array_almost_equal(lstar7.to('mm'), lstar8.to('mm'), decimal=4)
->>>>>>> ccdd7dc3
+    assert_array_almost_equal(refl7, refl8, decimal=6)
+    assert_array_almost_equal(g7, g8, decimal=8)
+    assert_array_almost_equal(lstar7.to('mm'), lstar8.to('mm'), decimal=8)
 
 
 def test_reflection_throws_valueerror_for_polydisperse_core_shells(): 
