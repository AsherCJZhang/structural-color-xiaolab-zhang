# Copyright 2016, Vinothan N. Manoharan
#
# This file is part of the structural-color python package.
#
# This package is free software: you can redistribute it and/or modify it under
# the terms of the GNU General Public License as published by the Free Software
# Foundation, either version 3 of the License, or (at your option) any later
# version.
#
# This package is distributed in the hope that it will be useful, but WITHOUT
# ANY WARRANTY; without even the implied warranty of MERCHANTABILITY or FITNESS
# FOR A PARTICULAR PURPOSE. See the GNU General Public License for more
# details.
#
# You should have received a copy of the GNU General Public License along with
# this package. If not, see <http://www.gnu.org/licenses/>.
"""
Tests for the single-scattering model (in structcol/model.py)

.. moduleauthor:: Vinothan N. Manoharan <vnm@seas.harvard.edu>
"""

from .. import Quantity, ureg, q, index_ratio, size_parameter, np, mie, model
from .. import refractive_index as ri
from nose.tools import assert_raises, assert_equal
from numpy.testing import assert_almost_equal, assert_array_almost_equal
from pint.errors import DimensionalityError
import pytest

def test_fresnel():
    # test the fresnel reflection and transmission coefficients
    n1 = Quantity(1.00, '')
    n2 = Quantity(1.5, '')

    # quantities calculated from
    # http://www.calctool.org/CALC/phys/optics/reflec_refrac
    rpar, rperp = model.fresnel_reflection(n1, n2, Quantity('0 deg'))
    assert_almost_equal(rpar, 0.04)
    assert_almost_equal(rperp, 0.04)
    rpar, rperp = model.fresnel_reflection(n1, n2, Quantity('45 deg'))
    assert_almost_equal(rpar, 0.00846646)
    assert_almost_equal(rperp, 0.0920134)

    # test total internal reflection
    rpar, rperp = model.fresnel_reflection(n2, n1, Quantity('45 deg'))
    assert_equal(rpar, 1.0)
    assert_equal(rperp, 1.0)

    # test no total internal reflection (just below critical angle)
    rpar, rperp = model.fresnel_reflection(n2, n1, Quantity('41.810 deg'))
    assert_almost_equal(rpar, 0.972175, decimal=6)
    assert_almost_equal(rperp, 0.987536, decimal=6)

    # test vectorized computation
    angles = Quantity(np.linspace(0, 180., 19), 'deg')
    # check for value error
    assert_raises(ValueError, model.fresnel_reflection, n2, n1, angles)
    angles = Quantity(np.linspace(0, 90., 10), 'deg')
    rpar, rperp = model.fresnel_reflection(n2, n1, angles)
    rpar_std = np.array([0.04, 0.0362780, 0.0243938, 0.00460754, 0.100064, 1.0,
                         1.0, 1.0, 1.0, 1])
    rperp_std = np.array([0.04, 0.0438879, 0.0590632, 0.105773, 0.390518, 1.0,
                         1.0, 1.0, 1.0, 1.0])
    assert_array_almost_equal(rpar, rpar_std)
    assert_array_almost_equal(rperp, rperp_std)

    # test transmission
    tpar, tperp = model.fresnel_transmission(n2, n1, angles)
    tpar_std = 1.0-rpar_std
    tperp_std = 1.0-rperp_std
    assert_array_almost_equal(tpar, tpar_std)
    assert_array_almost_equal(tperp, tperp_std)

<<<<<<< HEAD
def test_theta_refraction():
    # test that the detection angles theta are refracted correctly at the 
    # medium-sample interface. When n_sample < n_medium, the scattered angles 
    # in the reflection hemisphere (90-180 deg) are refracted at the interface
    # into a smaller range of angles (>90-180 deg). This test checks that the 
    # the reflectance is close to 0 when the angles between theta_min and 
    # theta_max are outside the range of refracted scattered angles. 
    incident_angle = Quantity('0 deg')   
    wavelength = Quantity(500, 'nm')
    radius = Quantity('100 nm')   
    volume_fraction = Quantity(0.5, '')
    n_particle = Quantity(1.0, '')
    n_matrix = Quantity(1.0, '')
    n_medium = Quantity(2.0, '')
    theta_min = Quantity(np.pi/2,'deg')
    
    # set theta_max to be slightly smaller than the theta corresponding to 
    # total internal reflection (calculated manually to be 2.61799388)
    theta_max = Quantity(2.617,'deg')  
    refl1, _, _, _, _ = model.reflection(n_particle, n_matrix, n_medium, 
                                         wavelength, radius, volume_fraction,  
                                         theta_min=theta_min, 
                                         theta_max=theta_max, 
                                         structure_type=None)
    # try a different range of thetas (but keeping theta_max < total internal
    # reflection angle)
    theta_max = Quantity(2.,'deg')  
    refl2, _, _, _, _ = model.reflection(n_particle, n_matrix, n_medium, 
                                         wavelength, radius, volume_fraction,  
                                         theta_min=theta_min, 
                                         theta_max=theta_max, 
                                         structure_type=None)
    
    # the reflection should be zero plus the fresnel reflection term    
    n_sample = ri.n_eff(n_particle, n_matrix, volume_fraction)
    r_fresnel = model.fresnel_reflection(n_medium, n_sample, incident_angle)
    r_fresnel_avg = (r_fresnel[0] + r_fresnel[1])/2
    
    assert_almost_equal(refl1, r_fresnel_avg)
    assert_almost_equal(refl2, r_fresnel_avg)
    assert_almost_equal(refl1, refl2)

def test_differential_cross_section():
    # Test that the differential cross sections for non-core-shell particles 
    # and core-shells are the same at low volume fractions, assuming that the 
    # particle diameter of the non-core-shells is the same as the core 
    # diameter in the core-shells
    
    #n_sample = Quantity(1.5, '')
    n_matrix = Quantity(1.0, '')
    wavelen = Quantity('500 nm')
    angles = Quantity(np.linspace(np.pi/2, np.pi, 200), 'rad')
    
    # Differential cross section for non-core-shells
    radius = Quantity('100 nm')    
    n_particle = Quantity(1.5, '')
    volume_fraction = Quantity(0.0001, '')              # IS VF TOO LOW?
    n_sample = ri.n_eff(n_particle, n_matrix, volume_fraction)
    m = index_ratio(n_particle, n_sample)
    x = size_parameter(wavelen, n_sample, radius)  
    diff = model.differential_cross_section(m, x, angles, volume_fraction)
    
    # Differential cross section for core-shells. Core is equal to 
    # non-core-shell particle, and shell is made of vacuum
    radius_cs = Quantity(np.array([100, 110]), 'nm')  
    n_particle_cs = Quantity(np.array([1.5, 1.0]), '')
    
    volume_fraction_shell = volume_fraction * (radius_cs[1]**3 / radius_cs[0]**3-1)
    volume_fraction_cs = Quantity(np.array([volume_fraction.magnitude, 
                                            volume_fraction_shell.magnitude]), '')
    
    n_sample_cs = ri.n_eff(n_particle_cs, n_matrix, volume_fraction_cs)
    m_cs = index_ratio(n_particle_cs, n_sample_cs).flatten()
    x_cs = size_parameter(wavelen, n_sample_cs, radius_cs).flatten() 
    diff_cs = model.differential_cross_section(m_cs, x_cs, angles, 
                                               np.sum(volume_fraction_cs))

    assert_array_almost_equal(diff, diff_cs, decimal=5)
    
def test_reflection_core_shell():
    # Test reflection, anisotropy factor, and transport length calculations to
    # make sure the values for refl, g, and lstar remain the same after adding
    # core-shell capability into the model
    wavelength = Quantity(500, 'nm')
    thickness = Quantity(15, 'um')
    
    # Non core-shell particles with Maxwell-Garnett effective index
    volume_fraction = Quantity(0.5, '')
    radius = Quantity('120 nm')
=======
def test_reflection():
    # test reflection, anisotropy factor, and transport length calculations 
    # make sure the values for refl, g, and lstar remain the same after adding
    # core-shell capability into the model
    
    volume_fraction = Quantity(0.5, '')
    radius = Quantity('120 nm')
    wavelength = Quantity(500, 'nm')
>>>>>>> a2207d9a
    n_particle = Quantity(1.5, '')
    n_matrix = Quantity(1.0, '')
    n_medium = n_matrix

    refl1, _, _, g1, lstar1 = model.reflection(n_particle, n_matrix, n_medium, 
                                            wavelength, radius, volume_fraction, 
                                            thickness = Quantity('15000.0 nm'), 
<<<<<<< HEAD
                                            theta_min = Quantity('90 deg'), 
                                            small_angle=Quantity('5 deg'),                    
                                            maxwell_garnett=True)
    
    # Non core-shell particles with Bruggeman effective index
    volume_fraction2 = Quantity(0.00001, '')
    refl2, _, _, g2, lstar2 = model.reflection(n_particle, n_matrix, n_medium, 
                                            wavelength, radius, volume_fraction2, 
                                            thickness = Quantity('15000.0 nm'), 
                                            theta_min = Quantity('90 deg'), 
                                            small_angle=Quantity('5 deg'), 
                                            maxwell_garnett=False)
        
    # Core-shell particles of core diameter equal to non core shell particles, 
    # and shell index of air. With Bruggeman effective index
    n_particle3 = Quantity(np.array([1.5, 1.0]), '')
    radius3 = Quantity(np.array([120, 130]), 'nm')
    volume_fraction3 = volume_fraction2 * (radius3[1]**3 / radius3[0]**3)

    refl3, _, _, g3, lstar3 = model.reflection(n_particle3, n_matrix, n_medium, 
                                            wavelength, radius3, volume_fraction3, 
                                            thickness = Quantity('15000.0 nm'), 
                                            small_angle=Quantity('5 deg'), 
                                            theta_min = Quantity('90 deg'), 
                                            maxwell_garnett=False)
    
    # Outputs for refl, g, and lstar before adding core-shell capability
=======
                                            theta_min = Quantity('90 deg'))
    refl2, _, _, g2, lstar2 = model.reflection(n_particle, n_matrix, n_medium, 
                                            wavelength, radius, volume_fraction, 
                                            thickness = Quantity('15000.0 nm'), 
                                            theta_min = Quantity('90 deg'), 
                                            shell_radius = None)
    refl3, _, _, g3, lstar3 = model.reflection(n_particle, n_matrix, n_medium, 
                                            wavelength, radius, volume_fraction, 
                                            thickness = Quantity('15000.0 nm'), 
                                            theta_min = Quantity('90 deg'),
                                            shell_radius = radius)
    
    # outputs for refl, g, and lstar before adding core-shell capability
>>>>>>> a2207d9a
    refl = Quantity(0.20772170840902376, '')
    g = Quantity(-0.18931942267032678, '')
    lstar = Quantity(10810.088573316663, 'nm')
    
<<<<<<< HEAD
    
    # Compare old outputs (before adding core-shell capability) and new outputs
    # for a non-core-shell using Maxwell-Garnett
    assert_array_almost_equal(refl, refl1)
    assert_array_almost_equal(g, g1) 
    assert_array_almost_equal(lstar, lstar1)

    # Compare a non-core-shell and a core-shell with shell index of air using
    # Bruggeman
    assert_array_almost_equal(refl2, refl3)
    assert_array_almost_equal(g2, g3, decimal=5)
    assert_array_almost_equal(lstar2.to('mm'), lstar3.to('mm'), decimal=4)
    
    
    # Test that the reflectance is the same for a core-shell that absorbs (with
    # the same refractive indices for all layers) and a non-core-shell that 
    # absorbs with the same index
    
    # Absorbing non-core-shell
    radius4 = Quantity('120 nm')
    n_particle4 = Quantity(1.5+0.001j, '')
    refl4 = model.reflection(n_particle4, n_matrix, n_medium, wavelength, 
                             radius4, volume_fraction, thickness=thickness)[0]
    
    # Absorbing core-shell
    n_particle5 = Quantity(np.array([1.5+0.001j, 1.5+0.001j]), '')
    radius5 = Quantity(np.array([110, 120]), 'nm')
    refl5 = model.reflection(n_particle5, n_matrix, n_medium, wavelength, 
                             radius5, volume_fraction, thickness=thickness)[0]
    
    assert_array_almost_equal(refl4, refl5, decimal=3)
    
    # Same as previous test but with absorbing matrix
    # Non-core-shell
    radius6 = Quantity('120 nm')
    n_particle6 = Quantity(1.5+0.001j, '')
    n_matrix6 = Quantity(1.0+0.001j, '')
    refl6 = model.reflection(n_particle6, n_matrix6, n_medium, wavelength, 
                             radius6, volume_fraction, thickness=thickness)[0]
    
    # Core-shell
    n_particle7 = Quantity(np.array([1.5+0.001j, 1.5+0.001j]), '')
    radius7 = Quantity(np.array([110, 120]), 'nm')
    n_matrix7 = Quantity(1.0+0.001j, '')    
    refl7 = model.reflection(n_particle7, n_matrix7, n_medium, wavelength, 
                             radius7, volume_fraction, thickness=thickness)[0]
    
    assert_array_almost_equal(refl6, refl7, decimal=3)


def test_reflection_absorbing_particle():
    # test that the reflections with a real n_particle and with a complex
    # n_particle with a 0 imaginary component are the same 
    wavelength = Quantity(500, 'nm')
    volume_fraction = Quantity(0.5, '')
    radius = Quantity('120 nm')
    n_matrix = Quantity(1.0, '')
    n_medium = n_matrix
    n_particle_real = Quantity(1.5, '')
    n_particle_imag = Quantity(1.5 + 0j, '')
    
    # With Maxwell-Garnett
    refl_mg1, _, _, g_mg1, lstar_mg1 = model.reflection(n_particle_real, n_matrix, 
                                                        n_medium, wavelength, 
                                                        radius, volume_fraction, 
                                                        maxwell_garnett=True)
    refl_mg2, _, _, g_mg2, lstar_mg2 = model.reflection(n_particle_imag, n_matrix, 
                                                        n_medium, wavelength, 
                                                        radius, volume_fraction, 
                                                        maxwell_garnett=True)
    
    assert_array_almost_equal(refl_mg1, refl_mg2)
    assert_array_almost_equal(g_mg1, g_mg2)
    assert_array_almost_equal(lstar_mg1, lstar_mg2)
    
    # Outputs before refactoring structcol
    refl_mg1_before = 0.2963964709617333
    refl_mg2_before = 0.29639647096173255
    g_mg1_before = -0.18774057969370997
    g_mg2_before = -0.18774057969370903
    lstar_mg1_before = 10810.069633192961
    lstar_mg2_before = 10810.069633193001
    
    assert_array_almost_equal(refl_mg1_before, refl_mg1, decimal=14)
    assert_array_almost_equal(refl_mg2_before, refl_mg2, decimal=14)
    assert_array_almost_equal(g_mg1_before, g_mg1, decimal=14)
    assert_array_almost_equal(g_mg2_before, g_mg2, decimal=14)
    assert_array_almost_equal(lstar_mg1_before, lstar_mg1.magnitude, decimal=14)
    assert_array_almost_equal(lstar_mg2_before, lstar_mg2.magnitude, decimal=14)
    
    # With Bruggeman
    refl_bg1, _, _, g_bg1, lstar_bg1 = model.reflection(n_particle_real, n_matrix, 
                                                        n_medium, wavelength, 
                                                        radius, volume_fraction, 
                                                        maxwell_garnett=False)
    refl_bg2, _, _, g_bg2, lstar_bg2 = model.reflection(n_particle_imag, n_matrix, 
                                                        n_medium, wavelength, 
                                                        radius, volume_fraction, 
                                                        maxwell_garnett=False)
    
    assert_array_almost_equal(refl_bg1, refl_bg2)
    assert_array_almost_equal(g_bg1, g_bg2)
    assert_array_almost_equal(lstar_bg1, lstar_bg2)

    # Outputs before refactoring structcol
    refl_bg1_before = 0.2685710414987676
    refl_bg2_before = 0.2685710414987676
    g_bg1_before = -0.17681566915117486
    g_bg2_before = -0.17681566915117486
    lstar_bg1_before = 11593.280877304634
    lstar_bg2_before = 11593.280877304634

    assert_array_almost_equal(refl_bg1_before, refl_bg1, decimal=10)
    assert_array_almost_equal(refl_bg2_before, refl_bg2, decimal=10)
    assert_array_almost_equal(g_bg1_before, g_bg1, decimal=10)
    assert_array_almost_equal(g_bg2_before, g_bg2, decimal=10)
    assert_array_almost_equal(lstar_bg1_before, lstar_bg1.magnitude, decimal=10)
    assert_array_almost_equal(lstar_bg2_before, lstar_bg2.magnitude, decimal=10)
    
    # test that the reflectance is (almost) the same when using an
    # almost-non-absorbing index vs a non-absorbing index
    n_particle_imag2 = Quantity(1.5+1e-8j, '')
    thickness = Quantity('100 um')
    
    # With Bruggeman
    refl_bg3, _, _, g_bg3, lstar_bg3 = model.reflection(n_particle_imag2, n_matrix, 
                                                        n_medium, wavelength, 
                                                        radius, volume_fraction,
                                                        thickness=thickness, 
                                                        maxwell_garnett=False)
    assert_array_almost_equal(refl_bg1, refl_bg3, decimal=3)
    assert_array_almost_equal(g_bg1, g_bg3, decimal=3)
    assert_array_almost_equal(lstar_bg1.to('mm'), lstar_bg3.to('mm'), decimal=4)

                                                    
def test_calc_g():
    # test that the anisotropy factor for multilayer spheres are the same when
    # using calc_g from mie.py in pymie and using the model
    wavelength = Quantity(500, 'nm')
    
    # calculate g using the model
    n_particle = Quantity(np.array([1.5, 1.0]), '')
    radius = Quantity(np.array([120, 130]), 'nm')
    volume_fraction = Quantity(0.01, '')
    n_matrix = Quantity(1.0, '')
    n_medium = n_matrix
    
    _, _, _, g1, _= model.reflection(n_particle, n_matrix, n_medium, 
                                     wavelength, radius, volume_fraction, 
                                     small_angle=Quantity('0.01 deg'), 
                                     num_angles=1000, structure_type=None)

    # calculate g using calc_g in pymie
    vf_array = np.empty(len(np.atleast_1d(radius)))
    r_array = np.array([0] + np.atleast_1d(radius).tolist()) 
    for r in np.arange(len(r_array)-1):
        vf_array[r] = ((r_array[r+1]**3-r_array[r]**3) / (r_array[-1:]**3) * 
                       volume_fraction.magnitude)
    
    n_sample = ri.n_eff(n_particle, n_matrix, vf_array)
    m = index_ratio(n_particle, n_sample).flatten()  
    x = size_parameter(wavelength, n_sample, radius).flatten()  
    qscat, qext, qback = mie.calc_efficiencies(m, x)
    g2 = mie.calc_g(m,x)   
    
    assert_array_almost_equal(g1, g2)
    
    # Outputs before refactoring structcol
    g1_before = 0.5064750277811477
    g2_before = 0.5064757158664487
    
    assert_equal(g1_before, g1)
    assert_equal(g2_before, g2)
    
def test_transport_length_dilute():
    # test that the transport length for a dilute system matches the transport
    # length calculated from Mie theory    
   
    # transport length from single scattering model for a dilute system
    wavelength = Quantity(500, 'nm')
    volume_fraction = Quantity(0.0000001, '')
    radius = Quantity('120 nm')
    n_matrix = Quantity(1.0, '')
    n_medium = n_matrix
    n_particle = Quantity(1.5, '')
    _, _, _, _, lstar_model = model.reflection(n_particle, n_matrix, n_medium, 
                                            wavelength, radius, volume_fraction, 
                                            maxwell_garnett=False)

    # transport length from Mie theory
    n_sample = ri.n_eff(n_particle, n_matrix, volume_fraction)
    m = index_ratio(n_particle, n_sample)
    x = size_parameter(wavelength, n_sample, radius)
    g = mie.calc_g(m,x)   
                                            
    number_density = model._number_density(volume_fraction, radius)   
    cscat = mie.calc_cross_sections(m, x, wavelength)[0]      

    lstar_mie = 1 / (number_density * cscat * (1-g))
     
    assert_array_almost_equal(lstar_model.to('m'), lstar_mie.to('m'), decimal=4)
    
def test_reflection_absorbing_matrix():
    # test that the reflections with a real n_matrix and with a complex
    # n_matrix with a 0 imaginary component are the same 
    wavelength = Quantity(500, 'nm')
    volume_fraction = Quantity(0.5, '')
    radius = Quantity('120 nm')
    n_matrix_real = Quantity(1.0, '')
    n_matrix_imag = Quantity(1.0 + 0j, '')
    n_medium = Quantity(1.0, '')
    n_particle = Quantity(1.5, '')
    
    # With Maxwell-Garnett
    refl_mg1, _, _, g_mg1, lstar_mg1 = model.reflection(n_particle, n_matrix_real, 
                                                        n_medium, wavelength, 
                                                        radius, volume_fraction, 
                                                        maxwell_garnett=True)
    refl_mg2, _, _, g_mg2, lstar_mg2 = model.reflection(n_particle, n_matrix_imag, 
                                                        n_medium, wavelength, 
                                                        radius, volume_fraction, 
                                                        maxwell_garnett=True)
    
    assert_array_almost_equal(refl_mg1, refl_mg2)
    assert_array_almost_equal(g_mg1, g_mg2)
    assert_array_almost_equal(lstar_mg1, lstar_mg2)
    
    # With Bruggeman
    refl_bg1, _, _, g_bg1, lstar_bg1 = model.reflection(n_particle, n_matrix_real, 
                                                        n_medium, wavelength, 
                                                        radius, volume_fraction, 
                                                        maxwell_garnett=False)
    refl_bg2, _, _, g_bg2, lstar_bg2 = model.reflection(n_particle, n_matrix_imag, 
                                                        n_medium, wavelength, 
                                                        radius, volume_fraction, 
                                                        maxwell_garnett=False)
    
    assert_array_almost_equal(refl_bg1, refl_bg2)
    assert_array_almost_equal(g_bg1, g_bg2)
    assert_array_almost_equal(lstar_bg1, lstar_bg2)
    
    # test that the reflectance is (almost) the same when using an
    # almost-non-absorbing index vs a non-absorbing index
    thickness = Quantity('100 um')
    n_matrix_imag2 = Quantity(1.0 + 1e-8j, '')
    
    # With Bruggeman
    refl_bg3, _, _, g_bg3, lstar_bg3 = model.reflection(n_particle, n_matrix_imag2, 
                                                        n_medium, wavelength, 
                                                        radius, volume_fraction,
                                                        thickness=thickness,
                                                        maxwell_garnett=False)
    
    assert_array_almost_equal(refl_bg1, refl_bg3, decimal=3)
    assert_array_almost_equal(g_bg1, g_bg3, decimal=3)
    assert_array_almost_equal(lstar_bg1.to('mm'), lstar_bg3.to('mm'), decimal=4)
    
    
def test_reflection_polydispersity():
    wavelength = Quantity(500, 'nm')
    volume_fraction = Quantity(0.5, '')
    radius = Quantity('120 nm')
    n_matrix = Quantity(1.0, '')
    n_medium = Quantity(1.0, '')
    n_particle = Quantity(1.5, '')
    radius2 = Quantity('120 nm')
    concentration = Quantity(np.array([0.9,0.1]), '')
    pdi = Quantity(np.array([1e-7, 1e-7]), '')  # monodisperse limit

    # test that the reflectance using only the form factor is the same using
    # the polydisperse formula vs using Mie in the limit of monodispersity
    refl, _, _, g, lstar = model.reflection(n_particle, n_matrix, n_medium, 
                                            wavelength, radius, volume_fraction,
                                            structure_type=None,
                                            form_type='sphere')
    refl2, _, _, g2, lstar2 = model.reflection(n_particle, n_matrix, 
                                                  n_medium, wavelength, radius, 
                                                  volume_fraction, 
                                                  radius2 = radius2, 
                                                  concentration = concentration, 
                                                  pdi = pdi, structure_type=None,
                                                  form_type='polydisperse')
    
    assert_array_almost_equal(refl, refl2)
    assert_array_almost_equal(g, g2)
    assert_array_almost_equal(lstar.to('mm'), lstar2.to('mm'), decimal=4)
    
    # Outputs before refactoring structcol
    refl_before = 0.021202873774022364
    refl2_before = 0.02120287377402078
    g_before = 0.6149959692900278
    g2_before = 0.6149959696365628 # A: 0.6149959692900626
    lstar_before = 0.0037795694345017063
    lstar2_before = 0.0037795694345017063 # V: 0.0037899271938978255, A: 0.0037899271967178523
  
    assert_array_almost_equal(refl_before, refl, decimal=14)
    assert_array_almost_equal(refl2_before, refl2, decimal=10)
    assert_array_almost_equal(g_before, g, decimal=14)
    assert_array_almost_equal(g2_before, g2, decimal=14)
    assert_array_almost_equal(lstar_before, lstar.to('mm').magnitude, decimal=14)
    assert_array_almost_equal(lstar2_before, lstar2.to('mm').magnitude, decimal=11)
    
    # test that the reflectance using only the structure factor is the same 
    # using the polydisperse formula vs using Percus-Yevick in the limit of 
    # monodispersity
    refl3, _, _, g3, lstar3 = model.reflection(n_particle, n_matrix, n_medium, 
                                               wavelength, radius, volume_fraction,
                                               structure_type='glass',
                                               form_type=None)
    refl4, _, _, g4, lstar4 = model.reflection(n_particle, n_matrix, 
                                               n_medium, wavelength, radius, 
                                               volume_fraction, 
                                               radius2 = radius2, 
                                               concentration = concentration, 
                                               pdi = pdi, 
                                               structure_type='polydisperse',
                                               form_type=None)
    
    assert_array_almost_equal(refl3, refl4)
    assert_array_almost_equal(g3, g4)
    assert_array_almost_equal(lstar3.to('mm'), lstar4.to('mm'), decimal=4)

    # Outputs before refactoring structcol
    refl3_before= 0.6310965269823348
    refl4_before = 0.6310965259195878
    g3_before = -0.635630839621477
    g4_before = -0.6356308390717892
    lstar3_before = 0.0002005604473366244
    lstar4_before = 0.00020056044751316733
    
    assert_array_almost_equal(refl3_before, refl3, decimal=15)
    assert_array_almost_equal(refl4_before, refl4, decimal=14)
    assert_array_almost_equal(g3_before, g3, decimal=15)
    assert_array_almost_equal(g4_before, g4, decimal=14)
    assert_array_almost_equal(lstar3_before, lstar3.to('mm').magnitude, decimal=15)
    assert_array_almost_equal(lstar4_before, lstar4.to('mm').magnitude, decimal=15)
    
    # test that the reflectance using both the structure and form factors is 
    # the same using the polydisperse formula vs using Mie and Percus-Yevick in 
    # the limit of monodispersity
    refl5, _, _, g5, lstar5 = model.reflection(n_particle, n_matrix, n_medium, 
                                               wavelength, radius, volume_fraction,
                                               structure_type='glass',
                                               form_type='sphere')
    refl6, _, _, g6, lstar6 = model.reflection(n_particle, n_matrix, 
                                               n_medium, wavelength, radius, 
                                               volume_fraction, 
                                               radius2 = radius2, 
                                               concentration = concentration, 
                                               pdi = pdi, 
                                               structure_type='polydisperse',
                                               form_type='polydisperse')
    
    assert_array_almost_equal(refl5, refl6)
    assert_array_almost_equal(g5, g6)
    assert_array_almost_equal(lstar5.to('mm'), lstar6.to('mm'), decimal=4)
    
    # Outputs before refactoring structcol
    refl5_before = 0.2685710414987676
    refl6_before = 0.2685710407296461
    g5_before = -0.17681566915117486
    g6_before = -0.1768156684026972
    lstar5_before = 0.011593280877304636
    lstar6_before = 0.011593280877304636 # A/V: 0.011625051809100308
    
    assert_array_almost_equal(refl5_before, refl5, decimal=14)
    assert_array_almost_equal(refl6_before, refl6, decimal=13)
    assert_array_almost_equal(g5_before, g5, decimal=14)
    assert_array_almost_equal(g6_before, g6, decimal=12)
    assert_array_almost_equal(lstar5_before, lstar5.to('mm').magnitude, decimal=14)
    assert_array_almost_equal(lstar6_before, lstar6.to('mm').magnitude, decimal=12)
    
    # test that the reflectance is the same for a polydisperse monospecies
    # and a bispecies with equal types of particles
    concentration_mono = Quantity(np.array([0.,1.]), '')
    concentration_bi = Quantity(np.array([0.3,0.7]), '')
    pdi = Quantity(np.array([1e-1, 1e-1]), '') 
    
    refl7, _, _, g7, lstar7 = model.reflection(n_particle, n_matrix, n_medium, 
                                               wavelength, radius, volume_fraction, 
                                               radius2 = radius2, 
                                               concentration = concentration_mono, 
                                               pdi = pdi, 
                                               structure_type='polydisperse',
                                               form_type='polydisperse')
    refl8, _, _, g8, lstar8 = model.reflection(n_particle, n_matrix, 
                                               n_medium, wavelength, radius, 
                                               volume_fraction, 
                                               radius2 = radius2, 
                                               concentration = concentration_bi, 
                                               pdi = pdi, 
                                               structure_type='polydisperse',
                                               form_type='polydisperse')
    
    assert_array_almost_equal(refl7, refl8)
    assert_array_almost_equal(g7, g8)
    assert_array_almost_equal(lstar7.to('mm'), lstar8.to('mm'))    
    
    # test that the reflectance is the same regardless of the order in which
    # the radii are specified
    radius3 = Quantity('90 nm')
    concentration3 = Quantity(np.array([0.5,0.5]), '')
    
    refl9, _, _, g9, lstar9 = model.reflection(n_particle, n_matrix, n_medium, 
                                               wavelength, radius, volume_fraction, 
                                               radius2 = radius3, 
                                               concentration = concentration3, 
                                               pdi = pdi, 
                                               structure_type='polydisperse',
                                               form_type='polydisperse')
    refl10, _, _, g10, lstar10 = model.reflection(n_particle, n_matrix, 
                                               n_medium, wavelength, radius3, 
                                               volume_fraction, 
                                               radius2 = radius, 
                                               concentration = concentration3, 
                                               pdi = pdi, 
                                               structure_type='polydisperse',
                                               form_type='polydisperse')
    
    assert_array_almost_equal(refl9, refl10)
    assert_array_almost_equal(g9, g10)
    assert_array_almost_equal(lstar9.to('mm'), lstar10.to('mm'))   
    
    
def test_reflection_polydispersity_with_absorption():
    wavelength = Quantity(500, 'nm')
    volume_fraction = Quantity(0.5, '')
    radius = Quantity('120 nm')
    n_matrix = Quantity(1.0+0.0003j, '')
    n_medium = Quantity(1.0, '')
    n_particle = Quantity(1.5+0.0005j, '')
    radius2 = Quantity('120 nm')
    concentration = Quantity(np.array([0.9,0.1]), '')
    pdi = Quantity(np.array([1e-7, 1e-7]), '')  # monodisperse limit
    thickness = Quantity('10 um')
    
    # test that the reflectance using only the form factor is the same using
    # the polydisperse formula vs using Mie in the limit of monodispersity
    refl, _, _, g, lstar = model.reflection(n_particle, n_matrix, n_medium, 
                                            wavelength, radius, volume_fraction,
                                            structure_type=None,
                                            form_type='sphere', 
                                            thickness=thickness)
    refl2, _, _, g2, lstar2 = model.reflection(n_particle, n_matrix, 
                                               n_medium, wavelength, radius, 
                                               volume_fraction, radius2=radius2, 
                                               concentration=concentration, 
                                               pdi=pdi, structure_type=None,
                                               form_type='polydisperse',
                                               thickness=thickness)
    
    assert_array_almost_equal(refl, refl2, decimal=9)
    assert_array_almost_equal(g, g2, decimal=9)
    assert_array_almost_equal(lstar.to('mm'), lstar2.to('mm'), decimal=9)

    # Outputs before refactoring structcol
    refl_before = 0.020910087489548684 # A/V:0.020791487299024698
    refl2_before = 0.020909855930303707 # A:0.020909855944662756 # A/V:0.02079125872215926
    g_before = 0.6150771860765984 # A/V:0.61562921974002 # A/V:726274264.1349005
    g2_before = 0.6150771864230516# A:0.6150771860766332 #A/V:0.6156292197400548 #A/V:726274264.1349416
    lstar_before = 0.0037892294836040373 #Before updating absorption in single scat:0.0044653875445681166 #A/V:0.0044717814146885779 #A/V:0.006279358811781641
    lstar2_before = 0.0037996137159816796 #Before updating absorption in single scat: 0.00447762476116312 #A:0.0044776247644925321 #A/V:0.0044840361567639936 #A/V:0.006296567149019748
      
    assert_array_almost_equal(refl_before, refl.magnitude, decimal=15)
    assert_array_almost_equal(refl2_before, refl2.magnitude, decimal=15)
    assert_array_almost_equal(g_before, g.magnitude, decimal=15)
    assert_array_almost_equal(g2_before, g2.magnitude, decimal=15)
    assert_array_almost_equal(lstar_before, lstar.to('mm').magnitude, decimal=15)
    assert_array_almost_equal(lstar2_before, lstar2.to('mm').magnitude, decimal=15)

    # test that the reflectance using only the structure factor is the same 
    # using the polydisperse formula vs using Percus-Yevick in the limit of 
    # monodispersity
    refl3, _, _, g3, lstar3 = model.reflection(n_particle, n_matrix, n_medium, 
                                               wavelength, radius, volume_fraction,
                                               structure_type='glass',
                                               form_type=None, 
                                               thickness=thickness)
    refl4, _, _, g4, lstar4 = model.reflection(n_particle, n_matrix, 
                                               n_medium, wavelength, radius, 
                                               volume_fraction, 
                                               radius2 = radius2, 
                                               concentration = concentration, 
                                               pdi = pdi, 
                                               structure_type='polydisperse',
                                               form_type=None, 
                                               thickness=thickness)
    
    assert_array_almost_equal(refl3, refl4)
    assert_array_almost_equal(g3, g4, decimal=4)
    assert_array_almost_equal(lstar3.to('mm'), lstar4.to('mm'), decimal=4)

    # Outputs before refactoring structcol
    refl3_before = 0.6311022445010561
    refl4_before = 0.6311022434374303
    g3_before = -0.6356307606571816 #A/V:-27901.50120849103
    g4_before = -0.6356307601051542 #A/V:-27901.50118425936
    lstar3_before = 5.7241468935761515e-05 #Before updating absorption in single scat: 8.8037552221780592e-09 #A/V:1.4399291088853016e-08
    lstar4_before = 5.72414689861482e-05 #Before updating absorption in single scat: 8.8037552299275471e-09 #A/V:1.4399291096668534e-08
  
    assert_array_almost_equal(refl3_before, refl3.magnitude, decimal=14)
    assert_array_almost_equal(refl4_before, refl4.magnitude, decimal=14)
    assert_array_almost_equal(g3_before, g3.magnitude, decimal=14)
    assert_array_almost_equal(g4_before, g4.magnitude, decimal=14)
    assert_array_almost_equal(lstar3_before, lstar3.to('mm').magnitude, decimal=14)
    assert_array_almost_equal(lstar4_before, lstar4.to('mm').magnitude, decimal=14)
    
    # test that the reflectance using both the structure and form factors is 
    # the same using the polydisperse formula vs using Mie and Percus-Yevick in 
    # the limit of monodispersity
    refl5, _, _, g5, lstar5 = model.reflection(n_particle, n_matrix, n_medium, 
                                               wavelength, radius, volume_fraction,
                                               structure_type='glass',
                                               form_type='sphere', 
                                               thickness=thickness)
    refl6, _, _, g6, lstar6 = model.reflection(n_particle, n_matrix, 
                                               n_medium, wavelength, radius, 
                                               volume_fraction, 
                                               radius2 = radius2, 
                                               concentration = concentration, 
                                               pdi = pdi, 
                                               structure_type='polydisperse',
                                               form_type='polydisperse', 
                                               thickness=thickness)
    
    assert_array_almost_equal(refl5, refl6, decimal=8)
    assert_array_almost_equal(g5, g6, decimal=8)
    assert_array_almost_equal(lstar5.to('mm'), lstar6.to('mm'), decimal=8)
    
    # Outputs before refactoring structcol
    refl5_before = 0.11395667616828457 # A/V:0.11277597784758357
    refl6_before = 0.11377420192668616 #A/V:0.11259532698024184
    g5_before = -0.176272600668118 # A/V:-0.17376384100464944 #A/V:-209.15733480514967
    g6_before = -0.1762725998533963 # A/V:-0.17376384019461683 #A/V:-209.1573338372998
    lstar5_before = 0.01163694691 #Before updating absorption in single scat: A/V:0.013809880819376879 #A/V:0.013405648948885825
    lstar6_before = 0.011668837507 #Before updating absorption in single scat: A/V:0.013847726256293521 #A/V:0.013442386605693767
    
    assert_array_almost_equal(refl5_before, refl5.magnitude, decimal=12)
    assert_array_almost_equal(refl6_before, refl6.magnitude, decimal=12)
    assert_array_almost_equal(g5_before, g5.magnitude, decimal=12)
    assert_array_almost_equal(g6_before, g6.magnitude, decimal=12)
    assert_array_almost_equal(lstar5_before, lstar5.to('mm').magnitude, decimal=12)
    assert_array_almost_equal(lstar6_before, lstar6.to('mm').magnitude, decimal=12)
    
    # test that the reflectances are (almost) the same when using an 
    # almost-non-absorbing vs an non-absorbing system
    n_matrix2 = Quantity(1.0+1e-8j, '')
    n_particle2 = Quantity(1.5+1e-8j, '')
    radius2 = Quantity('150 nm')
    
    refl7, _, _, g7, lstar7 = model.reflection(n_particle.real, n_matrix.real, 
                                               n_medium, wavelength, radius, 
                                               volume_fraction, 
                                               radius2 = radius2, 
                                               concentration = concentration, 
                                               pdi = pdi, 
                                               structure_type='polydisperse',
                                               form_type='polydisperse', 
                                               thickness=thickness)
    refl8, _, _, g8, lstar8 = model.reflection(n_particle2, n_matrix2, 
                                               n_medium, wavelength, radius, 
                                               volume_fraction, 
                                               radius2 = radius2, 
                                               concentration = concentration, 
                                               pdi = pdi, 
                                               structure_type='polydisperse',
                                               form_type='polydisperse', 
                                               thickness=thickness)
    assert_array_almost_equal(refl7, refl8, decimal=6)
    assert_array_almost_equal(g7, g8, decimal=8)
    assert_array_almost_equal(lstar7.to('mm'), lstar8.to('mm'), decimal=8)

def test_g_transport_length():
# test that the g and transport length do not depend on the thickness in the 
# presence of absorption
    wavelength = Quantity(600, 'nm')
    volume_fraction = Quantity(0.55, '')
    radius = Quantity('100 nm')
    n_matrix = Quantity(1.0+0.0004j, '')
    n_medium = Quantity(1.0, '')
    n_particle = Quantity(1.5+0.0006j, '')
    thickness1 = Quantity('10 um')
    thickness2 = Quantity('100 um')
    # test that the reflectance using only the form factor is the same using
    # the polydisperse formula vs using Mie in the limit of monodispersity
    _, _, _, g, lstar = model.reflection(n_particle, n_matrix, n_medium, 
                                            wavelength, radius, volume_fraction, 
                                            thickness=thickness1)
    _, _, _, g2, lstar2 = model.reflection(n_particle, n_matrix, n_medium, 
                                               wavelength, radius, 
                                               volume_fraction, 
                                               thickness=thickness2)
    
    assert_equal(g, g2)
    assert_equal(lstar.to('mm'), lstar2.to('mm'))
    
def test_reflection_throws_valueerror_for_polydisperse_core_shells(): 
# test that a valueerror is raised when trying to run polydisperse core-shells                 
    with pytest.raises(ValueError):
        wavelength = Quantity(500, 'nm')
        volume_fraction = Quantity(0.5, '')
        radius = Quantity(np.array([110, 120]), 'nm')
        n_matrix = Quantity(1.0, '')
        n_medium = Quantity(1.0, '')
        n_particle = Quantity(np.array([1.5,1.5]), '')
        volume_fraction2 = Quantity(volume_fraction * (radius[1]**3 / radius[0]**3), '')
        thickness = Quantity('10 um')
        
        radius2 = Quantity('120 nm')
        concentration = Quantity(np.array([0.9,0.1]), '')
        pdi = Quantity(np.array([1e-7, 1e-7]), '') 

        # when running polydisperse core-shells, without absorption
        refl, _, _, _, _ = model.reflection(n_particle, n_matrix, n_medium, 
                                            wavelength, radius, volume_fraction2, 
                                            radius2 = radius2, 
                                            concentration = concentration, 
                                            pdi = pdi, structure_type='polydisperse',
                                            form_type='polydisperse')      
        refl2, _, _, _, _ = model.reflection(n_particle, n_matrix, n_medium, 
                                            wavelength, radius, volume_fraction2, 
                                            radius2 = radius2, 
                                            concentration = concentration, 
                                            pdi = pdi, structure_type='glass',
                                            form_type='polydisperse')
        refl3, _, _, _, _ = model.reflection(n_particle, n_matrix, n_medium, 
                                            wavelength, radius, volume_fraction2, 
                                            radius2 = radius2, 
                                            concentration = concentration, 
                                            pdi = pdi, structure_type=None,
                                            form_type='polydisperse')
        refl4, _, _, _, _ = model.reflection(n_particle, n_matrix, n_medium, 
                                            wavelength, radius, volume_fraction2, 
                                            radius2 = radius2, 
                                            concentration = concentration, 
                                            pdi = pdi, structure_type='polydisperse',
                                            form_type='sphere')
        refl5, _, _, _, _ = model.reflection(n_particle, n_matrix, n_medium, 
                                            wavelength, radius, volume_fraction2, 
                                            radius2 = radius2, 
                                            concentration = concentration, 
                                            pdi = pdi, structure_type='polydisperse',
                                            form_type=None)   
                                            
        # when running polydisperse core-shells, with absorption
        refl6, _, _, _, _ = model.reflection(n_particle, n_matrix, n_medium, 
                                            wavelength, radius, volume_fraction2, 
                                            radius2 = radius2, 
                                            concentration = concentration, 
                                            pdi = pdi, structure_type='polydisperse',
                                            form_type='polydisperse',
                                            thickness=thickness)      
        refl7, _, _, _, _ = model.reflection(n_particle, n_matrix, n_medium, 
                                            wavelength, radius, volume_fraction2, 
                                            radius2 = radius2, 
                                            concentration = concentration, 
                                            pdi = pdi, structure_type='glass',
                                            form_type='polydisperse',
                                            thickness=thickness)
        refl8, _, _, _, _ = model.reflection(n_particle, n_matrix, n_medium, 
                                            wavelength, radius, volume_fraction2, 
                                            radius2 = radius2, 
                                            concentration = concentration, 
                                            pdi = pdi, structure_type=None,
                                            form_type='polydisperse',
                                            thickness=thickness)
        refl9, _, _, _, _ = model.reflection(n_particle, n_matrix, n_medium, 
                                            wavelength, radius, volume_fraction2, 
                                            radius2 = radius2, 
                                            concentration = concentration, 
                                            pdi = pdi, structure_type='polydisperse',
                                            form_type='sphere', thickness=thickness)
        refl10, _, _, _, _ = model.reflection(n_particle, n_matrix, n_medium, 
                                            wavelength, radius, volume_fraction2, 
                                            radius2 = radius2, 
                                            concentration = concentration, 
                                            pdi = pdi, structure_type='polydisperse',
                                            form_type=None, thickness=thickness) 
                                            
def test_reflection_throws_valueerror_for_polydisperse_unspecified_parameters(): 
# test that a valueerror is raised when trying to run polydisperse core-shells                 
    with pytest.raises(ValueError):
        wavelength = Quantity(500, 'nm')
        volume_fraction = Quantity(0.5, '')
        radius = Quantity(np.array([110, 120]), 'nm')
        n_matrix = Quantity(1.0, '')
        n_medium = Quantity(1.0, '')
        n_particle = Quantity(np.array([1.5,1.5]), '')
        volume_fraction2 = Quantity(volume_fraction * (radius[1]**3 / radius[0]**3), '')
        
        concentration = Quantity(np.array([0.9,0.1]), '')
        pdi = Quantity(np.array([1e-7, 1e-7]), '') 

        # when running polydisperse core-shells, without absorption, 
        # and unspecified radius2
        refl, _, _, _, _ = model.reflection(n_particle, n_matrix, n_medium, 
                                            wavelength, radius, volume_fraction2, 
                                            concentration = concentration, 
                                            pdi = pdi, structure_type='polydisperse',
                                            form_type='polydisperse')     
                                            
        # when running polydisperse core-shells, with absorption, 
        # and unspecified radius2
        refl, _, _, _, _ = model.reflection(n_particle+0.01j, n_matrix+0.01j, n_medium, 
                                            wavelength, radius, volume_fraction2, 
                                            concentration = concentration, 
                                            pdi = pdi, structure_type='polydisperse',
                                            form_type='polydisperse')  
=======
    assert_array_almost_equal(refl, refl1)
    assert_array_almost_equal(refl1, refl2)
    assert_array_almost_equal(refl2, refl3)

    assert_array_almost_equal(g, g1)    
    assert_array_almost_equal(g1, g2)
    assert_array_almost_equal(g2, g3)
    
    assert_array_almost_equal(lstar, lstar1)
    assert_array_almost_equal(lstar1, lstar2)
    assert_array_almost_equal(lstar2, lstar3)
    
>>>>>>> a2207d9a
<|MERGE_RESOLUTION|>--- conflicted
+++ resolved
@@ -71,7 +71,6 @@
     assert_array_almost_equal(tpar, tpar_std)
     assert_array_almost_equal(tperp, tperp_std)
 
-<<<<<<< HEAD
 def test_theta_refraction():
     # test that the detection angles theta are refracted correctly at the 
     # medium-sample interface. When n_sample < n_medium, the scattered angles 
@@ -161,16 +160,6 @@
     # Non core-shell particles with Maxwell-Garnett effective index
     volume_fraction = Quantity(0.5, '')
     radius = Quantity('120 nm')
-=======
-def test_reflection():
-    # test reflection, anisotropy factor, and transport length calculations 
-    # make sure the values for refl, g, and lstar remain the same after adding
-    # core-shell capability into the model
-    
-    volume_fraction = Quantity(0.5, '')
-    radius = Quantity('120 nm')
-    wavelength = Quantity(500, 'nm')
->>>>>>> a2207d9a
     n_particle = Quantity(1.5, '')
     n_matrix = Quantity(1.0, '')
     n_medium = n_matrix
@@ -178,7 +167,6 @@
     refl1, _, _, g1, lstar1 = model.reflection(n_particle, n_matrix, n_medium, 
                                             wavelength, radius, volume_fraction, 
                                             thickness = Quantity('15000.0 nm'), 
-<<<<<<< HEAD
                                             theta_min = Quantity('90 deg'), 
                                             small_angle=Quantity('5 deg'),                    
                                             maxwell_garnett=True)
@@ -206,26 +194,9 @@
                                             maxwell_garnett=False)
     
     # Outputs for refl, g, and lstar before adding core-shell capability
-=======
-                                            theta_min = Quantity('90 deg'))
-    refl2, _, _, g2, lstar2 = model.reflection(n_particle, n_matrix, n_medium, 
-                                            wavelength, radius, volume_fraction, 
-                                            thickness = Quantity('15000.0 nm'), 
-                                            theta_min = Quantity('90 deg'), 
-                                            shell_radius = None)
-    refl3, _, _, g3, lstar3 = model.reflection(n_particle, n_matrix, n_medium, 
-                                            wavelength, radius, volume_fraction, 
-                                            thickness = Quantity('15000.0 nm'), 
-                                            theta_min = Quantity('90 deg'),
-                                            shell_radius = radius)
-    
-    # outputs for refl, g, and lstar before adding core-shell capability
->>>>>>> a2207d9a
     refl = Quantity(0.20772170840902376, '')
     g = Quantity(-0.18931942267032678, '')
     lstar = Quantity(10810.088573316663, 'nm')
-    
-<<<<<<< HEAD
     
     # Compare old outputs (before adding core-shell capability) and new outputs
     # for a non-core-shell using Maxwell-Garnett
@@ -933,18 +904,4 @@
                                             wavelength, radius, volume_fraction2, 
                                             concentration = concentration, 
                                             pdi = pdi, structure_type='polydisperse',
-                                            form_type='polydisperse')  
-=======
-    assert_array_almost_equal(refl, refl1)
-    assert_array_almost_equal(refl1, refl2)
-    assert_array_almost_equal(refl2, refl3)
-
-    assert_array_almost_equal(g, g1)    
-    assert_array_almost_equal(g1, g2)
-    assert_array_almost_equal(g2, g3)
-    
-    assert_array_almost_equal(lstar, lstar1)
-    assert_array_almost_equal(lstar1, lstar2)
-    assert_array_almost_equal(lstar2, lstar3)
-    
->>>>>>> a2207d9a
+                                            form_type='polydisperse')  