# Copyright 2016, Vinothan N. Manoharan, Victoria Hwang
#
# This file is part of the structural-color python package.
#
# This package is free software: you can redistribute it and/or modify it under
# the terms of the GNU General Public License as published by the Free Software
# Foundation, either version 3 of the License, or (at your option) any later
# version.
#
# This package is distributed in the hope that it will be useful, but WITHOUT
# ANY WARRANTY; without even the implied warranty of MERCHANTABILITY or FITNESS
# FOR A PARTICULAR PURPOSE. See the GNU General Public License for more
# details.
#
# You should have received a copy of the GNU General Public License along with
# this package. If not, see <http://www.gnu.org/licenses/>.
"""
Tests for the montecarlo model (in structcol/montecarlo.py)

.. moduleauthor:: Victoria Hwang <vhwang@g.harvard.edu>
.. moduleauthor:: Vinothan N. Manoharan <vnm@seas.harvard.edu>
"""

import structcol as sc
from .. import montecarlo as mc
from .. import refractive_index as ri
import os
import numpy as np
from numpy.testing import assert_equal, assert_almost_equal
import pytest

# Define a system to be used for the tests
nevents = 3
ntrajectories = 4
radius = sc.Quantity('150 nm')
volume_fraction = 0.5
n_particle = sc.Quantity(1.5, '')
n_matrix = sc.Quantity(1.0, '')
n_medium = sc.Quantity(1.0, '')
n_sample = ri.n_eff(n_particle, n_matrix, volume_fraction) 
angles = sc.Quantity(np.linspace(0.01,np.pi, 200), 'rad')  
wavelen = sc.Quantity('400 nm')

# Index of the scattering event and trajectory corresponding to the reflected
# photons
refl_index = np.array([2,0,2])

def test_sampling():
    # Test that 'calc_scat' runs
    p, mu_scat, mu_abs = mc.calc_scat(radius, n_particle, n_sample,  
                                      volume_fraction, wavelen)
    
    # Test that 'sample_angles' runs
    mc.sample_angles(nevents, ntrajectories, p)
    
    # Test that 'sample_step' runs
    mc.sample_step(nevents, ntrajectories, mu_scat)

def test_calc_refl_trans():
    low_thresh = 0
    high_thresh = 10
    small_n = 1
    large_n = 2

    # test absoprtion and stuck without fresnel
    z_pos = np.array([[0,0,0,0],[1,1,1,1],[-1,11,2,11],[-2,12,4,12]])
    ntrajectories = z_pos.shape[1]
    kz = np.array([[1,1,1,1],[-1,1,1,1],[-1,1,1,1]])
    weights = np.array([[.8, .8, .9, .8],[.7, .3, .7, 0],[.1, .1, .5, 0]])
    trajectories = mc.Trajectory([np.nan, np.nan, z_pos],[np.nan, np.nan, kz], weights)
    refl, trans= mc.calc_refl_trans(trajectories, low_thresh, high_thresh, small_n, small_n)
    expected_trans_array = np.array([0, .3, .25, 0])/ntrajectories #calculated manually
    expected_refl_array = np.array([.7, 0, .25, 0])/ntrajectories #calculated manually
    assert_almost_equal(refl, np.sum(expected_refl_array))
    assert_almost_equal(trans, np.sum(expected_trans_array))

    # test above but with covers on front and back
    refl, trans = mc.calc_refl_trans(trajectories, low_thresh, high_thresh, small_n, small_n, n_front=large_n, n_back=large_n)
    expected_trans_array = np.array([0.00814545, 0.20014545, 0.2, 0.])/ntrajectories #calculated manually
    expected_refl_array = np.array([0.66700606, 0.20349091, 0.4, 0.2])/ntrajectories #calculated manually
    assert_almost_equal(refl, np.sum(expected_refl_array))
    assert_almost_equal(trans, np.sum(expected_trans_array))

    # test fresnel as well
    z_pos = np.array([[0,0,0,0],[5,5,5,5],[-5,-5,15,15],[5,-15,5,25],[-5,-25,6,35]])
    ntrajectories = z_pos.shape[1]
    kz = np.array([[1,1,1,0.86746757864487367],[-.1,-.1,.1,.1],[0.1,-.1,-.1,0.1],[-1,-.9,1,1]])
    weights = np.array([[.8, .8, .9, .8],[.7, .3, .7, .5],[.6, .2, .6, .4], [.4, .1, .5, .3]])
    trajectories = mc.Trajectory([np.nan, np.nan, z_pos],[np.nan, np.nan, kz], weights)
    refl, trans= mc.calc_refl_trans(trajectories, low_thresh, high_thresh, small_n, large_n)
    expected_trans_array = np.array([ .00167588, .00062052, .22222222, .11075425])/ntrajectories #calculated manually
    expected_refl_array = np.array([ .43317894, .18760061, .33333333, .59300905])/ntrajectories #calculated manually
    assert_almost_equal(refl, np.sum(expected_refl_array))
    assert_almost_equal(trans, np.sum(expected_trans_array))

    # test refraction and detection_angle
    refl, trans= mc.calc_refl_trans(trajectories, low_thresh, high_thresh, small_n, large_n, detection_angle=0.1)
    expected_trans_array = np.array([ .00167588, .00062052, .22222222,  .11075425])/ntrajectories #calculated manually
    expected_refl_array = np.array([  .43203386, .11291556, .29105299,  .00046666])/ntrajectories #calculated manually
    assert_almost_equal(refl, np.sum(expected_refl_array))
    assert_almost_equal(trans, np.sum(expected_trans_array))

    # test steps in z longer than sample thickness
    z_pos = np.array([[0,0,0,0,0,0,0],[1.1,2.1,3.1,0.6,0.6,0.6,0.1],[1.2,2.2,3.2,1.6,0.7,0.7,-0.6],[1.3,2.3,3.3,3.3,-2.1,-1.1,-2.1]])
    ntrajectories = z_pos.shape[1]
    kz = np.array([[1,1,1,1,1,1,1],[1,1,1,0.1,1,1,-0.1],[1,1,1,1,-1,-1,-1]])
    weights = np.array([[1,1,1,1,1,1,1],[1,1,1,1,1,1,1],[1,1,1,1,1,1,1]])
    thin_sample_thickness = 1
    trajectories = mc.Trajectory([np.nan, np.nan, z_pos],[np.nan, np.nan, kz], weights)
    refl, trans= mc.calc_refl_trans(trajectories, low_thresh, thin_sample_thickness, small_n, large_n)
    expected_trans_array = np.array([.8324515, .8324515, .8324515, .05643739, .05643739, .05643739, .8324515])/ntrajectories #calculated manually
    expected_refl_array = np.array([.1675485, .1675485, .1675485, .94356261, .94356261, .94356261, .1675485])/ntrajectories #calculated manually
    assert_almost_equal(refl, np.sum(expected_refl_array))
    assert_almost_equal(trans, np.sum(expected_trans_array))

def test_trajectories():
    # Initialize runs
    nevents = 2
    ntrajectories = 3
    r0, k0, W0 = mc.initialize(nevents, ntrajectories, n_matrix, n_sample, seed=1)
    r0 = sc.Quantity(r0, 'um')
    k0 = sc.Quantity(k0, '')
    W0 = sc.Quantity(W0, '')

    # Create a Trajectory object
    trajectories = mc.Trajectory(r0, k0, W0)
    
    # Test the absorb function
    mu_abs = 1/sc.Quantity(10, 'um')    
    step = sc.Quantity(np.array([[1,1,1],[1,1,1]]), 'um')    
    trajectories.absorb(mu_abs, step)     
    assert_almost_equal(trajectories.weight, 
                 np.array([[ 0.90483742,  0.90483742,  0.90483742],
                           [ 0.81873075,  0.81873075,  0.81873075]]))
    
    # Make up some test theta and phi
    sintheta = np.array([[0.,0.,0.],[0.,0.,0.]])  
    costheta = np.array([[-1.,-1.,-1.],[1.,1.,1.]])  
    sinphi = np.array([[0.,0.,0.],[0.,0.,0.]])
    cosphi = np.array([[0.,0.,0.],[0.,0.,0.]])
    trajectories.scatter(sintheta, costheta, sinphi, cosphi)       
    
    # Expected propagation directions
    kx = sc.Quantity(np.array([[0.,0.,0.],[0.,0.,0.]]), '')
    ky = sc.Quantity(np.array([[0.,0.,0.],[0.,0.,0.]]), '')
    kz = sc.Quantity(np.array([[1.,1.,1.],[-1.,-1.,-1.]]), '')
    
    # Test the scatter function
    assert_almost_equal(trajectories.direction[0], kx.magnitude)
    assert_almost_equal(trajectories.direction[1], ky.magnitude)
    assert_almost_equal(trajectories.direction[2], kz.magnitude)
    
    # Test the move function    
    trajectories.move(step)
    assert_equal(trajectories.position[2], np.array([[0,0,0],[1,1,1],[0,0,0]]))

def test_reflection_core_shell():
    # test that the reflection of a non-core-shell system is the same as that
    # of a core-shell with a shell index matched with the core
    seed = 1
    nevents = 60
    ntrajectories = 30
    
    # Reflection using a non-core-shell system
    R, T = calc_montecarlo(nevents, ntrajectories, radius, n_particle, 
                           n_sample, n_medium, volume_fraction, wavelen, seed)
    
    # Reflection using core-shells with the shell index-matched to the core
    radius_cs = sc.Quantity(np.array([100, 150]), 'nm')  # specify the radii from innermost to outermost layer
    n_particle_cs = sc.Quantity(np.array([1.5,1.5]), '')  # specify the index from innermost to outermost layer           
    
    # calculate the volume fractions of each layer
    vf_array = np.empty(len(radius_cs))
    r_array = np.array([0] + radius_cs.magnitude.tolist()) 
    for r in np.arange(len(r_array)-1):
        vf_array[r] = (r_array[r+1]**3-r_array[r]**3) / (r_array[-1:]**3) * volume_fraction

    n_sample_cs = ri.n_eff(n_particle_cs, n_matrix, vf_array) 
    R_cs, T_cs = calc_montecarlo(nevents, ntrajectories, radius_cs, 
                                 n_particle_cs, n_sample_cs, n_medium, 
                                 volume_fraction, wavelen, seed)

    assert_almost_equal(R, R_cs)
    assert_almost_equal(T, T_cs)

    # Outputs before refactoring structcol
    R_before = 0.81382378303119451
    R_cs_before = 0.81382378303119451
    T_before = 0.1861762169688054
    T_cs_before = 0.1861762169688054
    
    assert_equal(R_before, R)
    assert_equal(R_cs_before, R_cs)
    assert_almost_equal(T_before, T, decimal=15)
    assert_almost_equal(T_cs_before, T_cs, decimal=15)
    
    # Test that the reflectance is the same for a core-shell that absorbs (with
    # the same refractive indices for all layers) and a non-core-shell that 
    # absorbs with the same index
    # Reflection using a non-core-shell absorbing system
    n_particle_abs = sc.Quantity(1.5+0.001j, '')  
    n_sample_abs = ri.n_eff(n_particle_abs, n_matrix, volume_fraction)
    
    R_abs, T_abs = calc_montecarlo(nevents, ntrajectories, radius, n_particle_abs, 
                           n_sample_abs, n_medium, volume_fraction, wavelen, seed)
    
    # Reflection using core-shells with the shell index-matched to the core
    n_particle_cs_abs = sc.Quantity(np.array([1.5+0.001j,1.5+0.001j]), '')  
    n_sample_cs_abs = ri.n_eff(n_particle_cs_abs, n_matrix, vf_array) 
    
    R_cs_abs, T_cs_abs = calc_montecarlo(nevents, ntrajectories, radius_cs, 
                                 n_particle_cs_abs, n_sample_cs_abs, n_medium, 
                                 volume_fraction, wavelen, seed)

    assert_almost_equal(R_abs, R_cs_abs, decimal=3)
    assert_almost_equal(T_abs, T_cs_abs, decimal=3)

    # Outputs before refactoring structcol
    R_abs_before = 0.3956821177047554 #0.50534237684703909
    R_cs_abs_before = 0.39568211770416667 #0.50534237684642402
    T_abs_before = 0.009944245822685388 #0.017215194324142709
    T_cs_abs_before = 0.009944245822595715 #0.017215194324029608

    assert_almost_equal(R_abs_before, R_abs, decimal=15)
    assert_almost_equal(R_cs_abs_before, R_cs_abs, decimal=15)
    assert_almost_equal(T_abs_before, T_abs, decimal=15)
    assert_almost_equal(T_cs_abs_before, T_cs_abs, decimal=15)
    
    # Same as previous test but with absorbing matrix as well
    # Reflection using a non-core-shell absorbing system
    n_particle_abs = sc.Quantity(1.5+0.001j, '')  
    n_matrix_abs = sc.Quantity(1.+0.001j, '')  
    n_sample_abs = ri.n_eff(n_particle_abs, n_matrix_abs, volume_fraction)
    
    R_abs, T_abs = calc_montecarlo(nevents, ntrajectories, radius, n_particle_abs, 
                           n_sample_abs, n_medium, volume_fraction, wavelen, seed)
    
    # Reflection using core-shells with the shell index-matched to the core
    n_particle_cs_abs = sc.Quantity(np.array([1.5+0.001j,1.5+0.001j]), '')  
    n_sample_cs_abs = ri.n_eff(n_particle_cs_abs, n_matrix_abs, vf_array) 
    
    R_cs_abs, T_cs_abs = calc_montecarlo(nevents, ntrajectories, radius_cs, 
                                 n_particle_cs_abs, n_sample_cs_abs, n_medium, 
                                 volume_fraction, wavelen, seed)

    assert_almost_equal(R_abs, R_cs_abs, decimal=3)
    assert_almost_equal(T_abs, T_cs_abs, decimal=3)

    # Outputs before refactoring structcol
    R_abs_before = 0.27087005070007175 #0.37384878890851575
    R_cs_abs_before = 0.27087005070007175 #0.37384878890851575
    T_abs_before = 0.0006391960305096798 #0.002180700021951509
    T_cs_abs_before = 0.0006391960305096798 #0.002180700021951509

    assert_almost_equal(R_abs_before, R_abs, decimal=15)
    assert_almost_equal(R_cs_abs_before, R_cs_abs, decimal=15)
    assert_almost_equal(T_abs_before, T_abs, decimal=15)
    assert_almost_equal(T_cs_abs_before, T_cs_abs, decimal=15)
    
    
def test_reflection_absorbing_particle_or_matrix():
    # test that the reflections with a real n_particle and with a complex
    # n_particle with a 0 imaginary component are the same 
    seed = 1
    nevents = 60
    ntrajectories = 30
    
    # Reflection using non-absorbing particle
    R, T = calc_montecarlo(nevents, ntrajectories, radius, n_particle, 
                           n_sample, n_medium, volume_fraction, wavelen, seed)

    # Reflection using particle with an imaginary component of 0
    n_particle_abs = sc.Quantity(1.5 + 0j, '')
    R_abs, T_abs = calc_montecarlo(nevents, ntrajectories, radius, 
                                   n_particle_abs, n_sample, n_medium, 
                                   volume_fraction, wavelen, seed)
  
    assert_equal(R, R_abs)
    assert_equal(T, T_abs)
    
    # Outputs before refactoring structcol
    R_before = 0.81382378303119451
    R_abs_before = 0.81382378303119451
    T_before = 0.1861762169688054
    T_abs_before = 0.1861762169688054
    
    assert_equal(R_before, R)
    assert_equal(R_abs_before, R_abs)
    assert_almost_equal(T_before, T, decimal=15)
    assert_almost_equal(T_abs_before, T_abs, decimal=15)

    # Same as previous test but with absorbing matrix
    # Reflection using matrix with an imaginary component of 0
    n_matrix_abs = sc.Quantity(1. + 0j, '')
    n_sample_abs = ri.n_eff(n_particle, n_matrix_abs, volume_fraction)
    R_abs, T_abs = calc_montecarlo(nevents, ntrajectories, radius, 
                                   n_particle, n_sample_abs, n_medium, 
                                   volume_fraction, wavelen, seed)
    
    assert_equal(R, R_abs)
    assert_equal(T, T_abs)
    
    # Outputs before refactoring structcol
    R_before = 0.81382378303119451
    R_abs_before = 0.81382378303119451
    T_before = 0.1861762169688054
    T_abs_before = 0.1861762169688054

    assert_equal(R_before, R)
    assert_equal(R_abs_before, R_abs)
    assert_almost_equal(T_before, T, decimal=15)
    assert_almost_equal(T_abs_before, T_abs, decimal=15)
    
    # test that the reflection is essentially the same when the imaginary
    # index is 0 or very close to 0
    n_matrix_abs = sc.Quantity(1. + 1e-10j, '')
    n_sample_abs = ri.n_eff(n_particle, n_matrix_abs, volume_fraction)
    R_abs, T_abs = calc_montecarlo(nevents, ntrajectories, radius, 
                                   n_particle, n_sample_abs, n_medium, 
                                   volume_fraction, wavelen, seed)
    assert_almost_equal(R, R_abs, decimal=6)
    assert_almost_equal(T, T_abs, decimal=6)
    
def test_reflection_polydispersity():
    seed = 1
    nevents = 60
    ntrajectories = 30
    
    radius2 = radius
    concentration = sc.Quantity(np.array([0.9,0.1]), '')
    pdi = sc.Quantity(np.array([1e-7,1e-7]), '')  # monodisperse limit 

    # Without absorption: test that the reflectance using 0
    # polydispersity is the same as the monodisperse case
    R_mono, T_mono = calc_montecarlo(nevents, ntrajectories, radius, 
                                     n_particle, n_sample, n_medium, 
                                     volume_fraction, wavelen, seed, 
                                     polydisperse=False)
    R_poly, T_poly = calc_montecarlo(nevents, ntrajectories, radius, 
                                     n_particle, n_sample, n_medium, 
                                     volume_fraction, wavelen, seed, 
                                     radius2 = radius2, 
                                     concentration = concentration, pdi = pdi,
                                     polydisperse=True)                               
                                   
    assert_almost_equal(R_mono, R_poly)
    assert_almost_equal(T_mono, T_poly)

    # Outputs before refactoring structcol
    R_mono_before = 0.81382378303119451
    R_poly_before = 0.81382378303119451
    T_mono_before = 0.1861762169688054
    T_poly_before = 0.1861762169688054

    assert_equal(R_mono_before, R_mono)
    assert_equal(R_poly_before, R_poly)
    assert_almost_equal(T_mono_before, T_mono, decimal=15)
    assert_almost_equal(T_poly_before, T_poly, decimal=15)
    
    # With absorption: test that the reflectance using with very small 
    # polydispersity is the same as the monodisperse case  
    n_particle_abs = sc.Quantity(1.5+0.0001j, '')  
    n_matrix_abs = sc.Quantity(1.+0.0001j, '')  
    n_sample_abs = ri.n_eff(n_particle_abs, n_matrix_abs, volume_fraction)
    
    R_mono_abs, T_mono_abs = calc_montecarlo(nevents, ntrajectories, radius, 
                                             n_particle_abs, n_sample_abs, 
                                             n_medium, volume_fraction, wavelen, 
                                             seed, polydisperse=False)
    R_poly_abs, T_poly_abs = calc_montecarlo(nevents, ntrajectories, radius, 
                                             n_particle_abs, n_sample_abs, 
                                             n_medium, volume_fraction, wavelen, 
                                             seed, radius2 = radius2, 
                                             concentration = concentration, 
                                             pdi = pdi, polydisperse=True)   

    assert_almost_equal(R_mono_abs, R_poly_abs, decimal=3)
    assert_almost_equal(T_mono_abs, T_poly_abs, decimal=3)
    
    # Outputs before refactoring structcol
    R_mono_abs_before = 0.6480185516058052 #0.74182070115289855
    R_poly_abs_before = 0.6476683654364985 #0.74153254583803685
    T_mono_abs_before = 0.09473841417422774 #0.083823525277616467
    T_poly_abs_before = 0.09456832138047852 #0.083720861809212316
    
    assert_equal(R_mono_abs_before, R_mono_abs)
    assert_equal(R_poly_abs_before, R_poly_abs)
    assert_almost_equal(T_mono_abs_before, T_mono_abs, decimal=15)
    assert_almost_equal(T_poly_abs_before, T_poly_abs, decimal=15)
    
    # test that the reflectance is the same for a polydisperse monospecies
    # and a bispecies with equal types of particles
    concentration_mono = sc.Quantity(np.array([0.,1.]), '')
    concentration_bi = sc.Quantity(np.array([0.3,0.7]), '')
    pdi2 = sc.Quantity(np.array([1e-1, 1e-1]), '')
    
    R_mono2, T_mono2 = calc_montecarlo(nevents, ntrajectories, radius, 
                                     n_particle, n_sample, n_medium, 
                                     volume_fraction, wavelen, seed,  
                                     radius2 = radius2, 
                                     concentration = concentration_mono, pdi = pdi2,
                                     polydisperse=True)
    R_bi, T_bi = calc_montecarlo(nevents, ntrajectories, radius, 
                                     n_particle, n_sample, n_medium, 
                                     volume_fraction, wavelen, seed, 
                                     radius2 = radius2, 
                                     concentration = concentration_bi, pdi = pdi2,
                                     polydisperse=True)                               
                                   
    assert_equal(R_mono2, R_bi)
    assert_equal(T_mono2, T_bi)
    
    # test that the reflectance is the same regardless of the order in which
    # the radii are specified
    radius2 = sc.Quantity('70 nm')
    concentration2 = sc.Quantity(np.array([0.5,0.5]), '')
    
    R, T = calc_montecarlo(nevents, ntrajectories, radius, n_particle, 
                           n_sample, n_medium, volume_fraction, wavelen, seed,  
                           radius2 = radius2, concentration = concentration2, 
                           pdi = pdi,polydisperse=True)
    R2, T2 = calc_montecarlo(nevents, ntrajectories, radius2, n_particle, 
                             n_sample, n_medium, volume_fraction, wavelen, seed, 
                             radius2 = radius, concentration = concentration2, 
                             pdi = pdi, polydisperse=True)                               
                                   
    assert_almost_equal(R, R2)
    assert_almost_equal(T, T2)

    # test that the second size is ignored when its concentration is set to 0
    radius1 = sc.Quantity('150 nm')
    radius2 = sc.Quantity('100 nm')
    concentration3 = sc.Quantity(np.array([1,0]), '')
    pdi3 = sc.Quantity(np.array([0., 0.]), '')  
    
    R3, T3 = calc_montecarlo(nevents, ntrajectories, radius1, n_particle, 
                             n_sample, n_medium, volume_fraction, wavelen, seed,  
                             radius2 = radius2, concentration = concentration3, 
                             pdi = pdi3, polydisperse=True)                              
                                   
    assert_equal(R_mono, R3)
    assert_equal(T_mono, T3)
    

def test_throw_valueerror_for_polydisperse_core_shells(): 
# test that a valueerror is raised when trying to run polydisperse core-shells                 
    with pytest.raises(ValueError):
        seed = 1
        nevents = 10
        ntrajectories = 5
        
        radius_cs = sc.Quantity(np.array([100, 150]), 'nm')  # specify the radii from innermost to outermost layer
        n_particle_cs = sc.Quantity(np.array([1.5,1.5]), '')  # specify the index from innermost to outermost layer           
        radius2 = radius
        concentration = sc.Quantity(np.array([0.9,0.1]), '')
        pdi = sc.Quantity(np.array([1e-7, 1e-7]), '')  # monodisperse limit
    
        # calculate the volume fractions of each layer
        vf_array = np.empty(len(radius_cs))
        r_array = np.array([0] + radius_cs.magnitude.tolist()) 
        for r in np.arange(len(r_array)-1):
            vf_array[r] = (r_array[r+1]**3-r_array[r]**3) / (r_array[-1:]**3) * volume_fraction
    
        n_sample_cs = ri.n_eff(n_particle_cs, n_matrix, vf_array) 
        R_cs, T_cs = calc_montecarlo(nevents, ntrajectories, radius_cs, 
                                     n_particle_cs, n_sample_cs, n_medium, 
                                     volume_fraction, wavelen, seed, radius2=radius2, 
                                     concentration=concentration, pdi=pdi, 
                                     polydisperse=True)

def test_throw_valueerror_for_polydisperse_unspecified_parameters(): 
# test that a valueerror is raised when the system is polydisperse and radius2
# concentration or pdi are not specified                 
    with pytest.raises(ValueError):
        seed = 1
        nevents = 10
        ntrajectories = 5
        
        radius_cs = sc.Quantity(np.array([100, 150]), 'nm')  # specify the radii from innermost to outermost layer
        n_particle_cs = sc.Quantity(np.array([1.5,1.5]), '')  # specify the index from innermost to outermost layer           
        concentration = sc.Quantity(np.array([0.9,0.1]), '')
        pdi = sc.Quantity(np.array([1e-7, 1e-7]), '')  # monodisperse limit
    
        # calculate the volume fractions of each layer
        vf_array = np.empty(len(radius_cs))
        r_array = np.array([0] + radius_cs.magnitude.tolist()) 
        for r in np.arange(len(r_array)-1):
            vf_array[r] = (r_array[r+1]**3-r_array[r]**3) / (r_array[-1:]**3) * volume_fraction
            
        n_sample_cs = ri.n_eff(n_particle_cs, n_matrix, vf_array) 
        R_cs, T_cs = calc_montecarlo(nevents, ntrajectories, radius_cs, 
                                     n_particle_cs, n_sample_cs, n_medium, 
                                     volume_fraction, wavelen, seed,
                                     concentration=concentration, pdi=pdi, 
                                     polydisperse=True)  # unspecified radius2

def test_surface_roughness():
    # test that the reflectance with very small surface roughness is the same 
    # as without any roughness
    seed = 1
    nevents = 60
    ntrajectories = 30

    # Reflection with no surface roughness
    R, T = calc_montecarlo(nevents, ntrajectories, radius, n_particle, n_sample, 
                           n_medium, volume_fraction, wavelen, seed)

    # Reflection with very little fine surface roughness
    R_fine, T_fine = calc_montecarlo(nevents, ntrajectories, radius, n_particle, 
                                     n_sample, n_medium, volume_fraction, 
                                     wavelen, seed, fine_roughness = 1e-4)
                                     
    # Reflection with very little coarse surface roughness
    R_coarse, T_coarse = calc_montecarlo(nevents, ntrajectories, radius, 
                                         n_particle, n_sample, n_medium, 
                                         volume_fraction, wavelen, seed, 
                                         coarse_roughness = 1e-5)
                                         
    # Reflection with very little fine and coarse surface roughness
    R_both, T_both = calc_montecarlo(nevents, ntrajectories, radius, n_particle, 
                                     n_sample, n_medium, volume_fraction, 
                                     wavelen, seed, fine_roughness=1e-4, 
                                     coarse_roughness = 1e-5)
                                     
    assert_almost_equal(R, R_fine, decimal=20)                                    
    assert_almost_equal(T, T_fine, decimal=20)  
    assert_almost_equal(R, R_coarse, decimal=20)                                    
    assert_almost_equal(T, T_coarse, decimal=20) 
    assert_almost_equal(R, R_both, decimal=20)                                    
    assert_almost_equal(T, T_both, decimal=20) 

                             
def calc_montecarlo(nevents, ntrajectories, radius, n_particle, n_sample, 
                    n_medium, volume_fraction, wavelen, seed, radius2=None, 
                    concentration=None, pdi=None, polydisperse=False, 
                    fine_roughness=0., coarse_roughness=0.):
                        
    # Function to run montecarlo for the tests
    p, mu_scat, mu_abs = mc.calc_scat(radius, n_particle, n_sample, 
                                      volume_fraction, wavelen, radius2=radius2, 
                                      concentration=concentration, pdi=pdi, 
                                      polydisperse=polydisperse, 
                                      fine_roughness=fine_roughness)
    if coarse_roughness > 0.:
        r0, k0, W0, kz0_rotated, kz0_reflected = mc.initialize(nevents, 
                                                               ntrajectories, 
                                                               n_medium, 
                                                               n_sample, 
                                                               seed=seed, 
                                                               incidence_angle=0.,
                                                               coarse_roughness=coarse_roughness)
    else:                                                                    
        r0, k0, W0 = mc.initialize(nevents, ntrajectories, n_medium, n_sample, 
                                   seed=seed, incidence_angle = 0.)
        kz0_rotated = None
        kz0_reflected = None
        
    r0 = sc.Quantity(r0, 'um')
    k0 = sc.Quantity(k0, '')
    W0 = sc.Quantity(W0, '')
    
    sintheta, costheta, sinphi, cosphi, _, _= mc.sample_angles(nevents, 
                                                               ntrajectories,p)
<<<<<<< HEAD
    step = mc.sample_step(nevents, ntrajectories, mu_abs, mu_scat, 
                          fine_roughness=fine_roughness)
                    
=======
    step = mc.sample_step(nevents, ntrajectories, mu_scat)
>>>>>>> 4e604afc
    trajectories = mc.Trajectory(r0, k0, W0)
    trajectories.absorb(mu_abs, step)                         
    trajectories.scatter(sintheta, costheta, sinphi, cosphi)         
    trajectories.move(step)
    z_low = sc.Quantity('0.0 um')
    cutoff = sc.Quantity('50 um')
    
    R, T = mc.calc_refl_trans(trajectories, z_low, cutoff, n_medium, n_sample,
                              kz0_rot=kz0_rotated, kz0_refl=kz0_reflected,
                              fine_roughness=fine_roughness, n_matrix=n_matrix)
                                                        
    return R, T<|MERGE_RESOLUTION|>--- conflicted
+++ resolved
@@ -561,13 +561,10 @@
     
     sintheta, costheta, sinphi, cosphi, _, _= mc.sample_angles(nevents, 
                                                                ntrajectories,p)
-<<<<<<< HEAD
-    step = mc.sample_step(nevents, ntrajectories, mu_abs, mu_scat, 
+
+    step = mc.sample_step(nevents, ntrajectories, mu_scat, 
                           fine_roughness=fine_roughness)
                     
-=======
-    step = mc.sample_step(nevents, ntrajectories, mu_scat)
->>>>>>> 4e604afc
     trajectories = mc.Trajectory(r0, k0, W0)
     trajectories.absorb(mu_abs, step)                         
     trajectories.scatter(sintheta, costheta, sinphi, cosphi)         
