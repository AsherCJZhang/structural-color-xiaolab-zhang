--- conflicted
+++ resolved
@@ -86,8 +86,7 @@
                                [ 4,11, 7, 4, 8, 3,-1],
                                [ 8, 8, 9, 5,-2, 3,-1]])
 
-<<<<<<< HEAD
-=======
+
     refl_row_indices = np.array([3,2,1,1])
     refl_col_indices = np.array([0,2,3,6])
     trans_row_indices = np.array([3,2])
@@ -96,17 +95,14 @@
     all_output = (refl_col_indices, refl_row_indices, trans_col_indices, trans_row_indices, stuck_indices)
     assert_equal(mc.trajectory_status(trajectories_z, 0, 10), all_output)
 
->>>>>>> 03559b2e
+
 def test_calc_reflection():  
     # Test that it calculates the correct number of reflected trajectories
     trajectories = mc.Trajectory([x_pos,y_pos,z_pos],[kx,ky,kz],weights, nevents)
     R_fraction = mc.calc_reflection(trajectories, z_low, cutoff, ntrajectories, n_matrix, n_sample)
 
     assert_equal(R_fraction, 0.66314941934606519)
-<<<<<<< HEAD
-    
-=======
->>>>>>> 03559b2e
+
     
 def test_trajectories():
     # Initialize runs
